# Byte-compiled / optimized / DLL files
__pycache__/
*.py[cod]
*$py.class

# C extensions
*.so

# Distribution / packaging
.Python
build/
develop-eggs/
dist/
downloads/
eggs/
.eggs/
lib/
lib64/
parts/
sdist/
var/
wheels/
pip-wheel-metadata/
share/python-wheels/
*.egg-info/
.installed.cfg
*.egg
MANIFEST

# PyInstaller
#  Usually these files are written by a python script from a template
#  before PyInstaller builds the exe, so as to inject date/other infos into it.
*.manifest
*.spec

# Installer logs
pip-log.txt
pip-delete-this-directory.txt

# Unit test / coverage reports
htmlcov/
.tox/
.nox/
.coverage
.coverage.*
.cache
nosetests.xml
coverage.xml
*.cover
*.py,cover
.hypothesis/
.pytest_cache/

# Translations
*.pot

# Django stuff:
*.log
local_settings.py
db.sqlite3
db.sqlite3-journal

# Flask stuff:
instance/
.webassets-cache

# Scrapy stuff:
.scrapy

# Sphinx documentation
docs/_build/

# PyBuilder
target/

# Jupyter Notebook
.ipynb_checkpoints

# IPython
profile_default/
ipython_config.py

# pyenv
.python-version

# pipenv
#   According to pypa/pipenv#598, it is recommended to include Pipfile.lock in version control.
#   However, in case of collaboration, if having platform-specific dependencies or dependencies
#   having no cross-platform support, pipenv may install dependencies that don't work, or not
#   install all needed dependencies.
#Pipfile.lock

# PEP 582; used by e.g. github.com/David-OConnor/pyflow
__pypackages__/

# Celery stuff
celerybeat-schedule
celerybeat.pid

# SageMath parsed files
*.sage.py

# Environments
.env
.venv
env/
venv/
ENV/
env.bak/
venv.bak/

# Spyder project settings
.spyderproject
.spyproject

# Rope project settings
.ropeproject

# mkdocs documentation
/site

# mypy
.mypy_cache/
.dmypy.json
dmypy.json

# Pyre type checker
.pyre/

# Other
temp/
.DS_Store
.*.swp
dev/
*_test.py
datasheets/
kicad/PiFinder/PiFinder-backups
.obsidian
*.ps?
config.json
astro_data/hip_main.dat
comets.txt

# 3d printing business
*.3mf
*.gcode
case/my_printer
<<<<<<< HEAD
.devenv/
astro_data/comets.txt
python/tetra3
=======

# users GPS data
test_ubx
test_ubx/*
>>>>>>> 7ec5b051
<|MERGE_RESOLUTION|>--- conflicted
+++ resolved
@@ -145,13 +145,10 @@
 *.3mf
 *.gcode
 case/my_printer
-<<<<<<< HEAD
 .devenv/
 astro_data/comets.txt
 python/tetra3
-=======
 
 # users GPS data
 test_ubx
-test_ubx/*
->>>>>>> 7ec5b051
+test_ubx/*