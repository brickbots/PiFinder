#!/usr/bin/python
# -*- coding:utf-8 -*-
"""
This module is the camera
* Captures images
* Places preview images in queue
* Places solver images in queue
* Takes full res images on demand

"""

from PIL import Image
from PiFinder import config
from PiFinder.camera_interface import CameraInterface
from PiFinder.sqm import get_camera_profile, detect_camera_type
from typing import Tuple
import logging
from PiFinder.multiproclogging import MultiprocLogging
import numpy as np

logger = logging.getLogger("Camera.Pi")


class CameraPI(CameraInterface):
    """The camera class for PI cameras.  Implements the CameraInterface interface."""

    def __init__(self, exposure_time) -> None:
        from picamera2 import Picamera2

        self.camera = Picamera2()
        self.exposure_time = exposure_time

        # Detect camera type and load complete profile (hardware config + noise characteristics)
        self.camera_type = detect_camera_type(self.camera.camera.id)
        self.profile = get_camera_profile(self.camera_type)
        logger.info(
            f"Loaded profile for {self.camera_type}: "
            f"{self.profile.format}, {self.profile.raw_size}, "
            f"gain={self.profile.analog_gain:.0f}, dgain={self.profile.digital_gain:.1f}, "
            f"{self.profile.bit_depth}bit, offset={self.profile.bias_offset:.1f} ADU"
        )

        # Initialize runtime gain from profile (can be changed via commands)
        self.gain = self.profile.analog_gain

        self.camType = f"PI {self.camera_type}"
        self.initialize()

    def initialize(self) -> None:
        """Initializes the camera and set the needed control parameters"""
        self.stop_camera()
        cam_config = self.camera.create_still_configuration(
            {"size": (512, 512)},
            raw={"size": self.profile.raw_size, "format": self.profile.format},
        )
        self.camera.configure(cam_config)
        self._default_controls()
        self.start_camera()

    def _default_controls(self) -> None:
        self.camera.set_controls({"AeEnable": False})
        self.camera.set_controls({"AnalogueGain": self.gain})
        self.camera.set_controls({"ExposureTime": self.exposure_time})

    def start_camera(self) -> None:
        self.camera.start()
        self._camera_started = True

    def stop_camera(self) -> None:
        self.camera.stop()
        self._camera_started = False

    def capture(self) -> Image.Image:
        """
        Captures a raw 10/12bit sensor output and converts
        it to an 8 bit mono image stretched to use the maximum
        amount of the 255 level space.
        """
        _request = self.camera.capture_request()
        # raw is actually 16 bit
        raw_capture = _request.make_array("raw").copy().view(np.uint16)
<<<<<<< HEAD
=======
        # tmp_image = _request.make_image("main")

        # Log actual camera metadata for exposure verification (debug level only)
        metadata = _request.get_metadata()
        actual_exposure = metadata.get("ExposureTime", "unknown")
        actual_gain = metadata.get("AnalogueGain", "unknown")
        logger.debug(
            f"Captured frame - Requested: {self.exposure_time}µs/{self.gain}x gain, "
            f"Actual: {actual_exposure}µs/{actual_gain:.2f}x gain"
        )

>>>>>>> 2770f2be
        _request.release()

        # Apply camera-specific crop and rotation
        raw_capture = self.profile.crop_and_rotate(raw_capture)

        # Store raw in shared state (before processing) for calibration and analysis
        if hasattr(self, 'shared_state'):
            self.shared_state.set_cam_raw(raw_capture.copy())

        # covert to 32 bit int to avoid overflow
        raw_capture = raw_capture.astype(np.float32)

        # sensor offset (bias pedestal from camera profile)
        raw_capture -= self.profile.bias_offset

        # apply digital gain
        raw_capture *= self.profile.digital_gain

        # rescale to 8 bit
        raw_capture = raw_capture * 255 / (
            2**self.profile.bit_depth - self.profile.bias_offset - 1
        )

        # clip to avoid <0 or >255 values
        raw_capture = np.clip(raw_capture.astype(np.int32), 0, 255).astype(np.uint8)

        # convert to PIL image and resize to 512x512
        raw_image = Image.fromarray(raw_capture).resize((512, 512))

        return raw_image

<<<<<<< HEAD
    def capture_bias(self) -> Image.Image:
        """Capture a bias frame for dark subtraction"""
        # Change exposure on-the-fly (no restart needed)
        self.camera.set_controls({"ExposureTime": 0})
        tmp_capture = self.camera.capture_image()
        # Restore normal exposure
        self.camera.set_controls({"ExposureTime": self.exposure_time})
        print(
            "Bias frame has {np.mean(tmp_capture)=}, {np.std(tmp_capture)=}, {np.max(tmp_capture)=}, {np.min(tmp_capture)=}, {np.median(tmp_capture)=}"
        )
        return tmp_capture
=======
    def capture_bias(self) -> np.ndarray:
        """Capture a bias frame for measuring black level offset.

        Captures with 0µs exposure (lens cap on) to measure sensor black level.
        Returns raw sensor values before any processing.
        """
        self.camera.stop()
        self.camera.set_controls({"ExposureTime": 0})
        self.camera.start()
        _request = self.camera.capture_request()
        raw_capture = _request.make_array("raw").copy().view(np.uint16)
        _request.release()

        self.camera.stop()
        self.camera.set_controls({"AnalogueGain": self.gain})
        self.camera.set_controls({"ExposureTime": self.exposure_time})
        self.camera.start()

        # Crop like normal capture but don't process
        if self.camera_type == "imx296":
            raw_capture = raw_capture[:, 184:-184]
            raw_capture = np.rot90(raw_capture, 2)
        elif self.camera_type == "imx462":
            raw_capture = raw_capture[50:-50, 470:-470]
        elif self.camera_type == "hq":
            raw_capture = raw_capture[:, 256:-256]

        return raw_capture
>>>>>>> 2770f2be

    def capture_file(self, filename) -> None:
        tmp_capture = self.capture()
        tmp_capture.save(filename)

    def capture_raw_file(self, filename) -> None:
        """
        Captures raw sensor data and saves as 16-bit TIFF.

        For Bayer sensors:
        - Saves raw Bayer mosaic (RGGB pattern)
        - Adds "_RGGB" suffix to filename (indicates Bayer pattern for post-processing)
        - Post-processing can debayer using scikit-image, opencv, etc.

        For RGB sensors:
        - Converts to grayscale
        - Saves without Bayer pattern suffix
        """
        _request = self.camera.capture_request()
        # raw is actually 16 bit
        raw_capture = _request.make_array("raw").copy().view(np.uint16)

        # Log actual camera metadata for exposure verification (debug level only)
        metadata = _request.get_metadata()
        actual_exposure = metadata.get("ExposureTime", "unknown")
        actual_gain = metadata.get("AnalogueGain", "unknown")
        logger.debug(
            f"Captured raw frame - Requested: {self.exposure_time}µs/{self.gain}x gain, "
            f"Actual: {actual_exposure}µs/{actual_gain:.2f}x gain"
        )

        _request.release()

<<<<<<< HEAD
        # Apply camera-specific crop and rotation (preserves Bayer pattern alignment)
        raw_capture = self.profile.crop_and_rotate(raw_capture)

        # Determine if we need to flag for debayering
        needs_debayer = False
=======
        # Crop to square (preserves Bayer pattern alignment if applicable)
        if self.camera_type == "imx296":
            raw_capture = raw_capture[:, 184:-184]
            # Sensor orientation is different
            raw_capture = np.rot90(raw_capture, 2)
        elif self.camera_type == "imx462":
            raw_capture = raw_capture[50:-50, 470:-470]
        elif self.camera_type == "hq":
            raw_capture = raw_capture[:, 256:-256]

        # Determine if we need to flag for debayering based on camera type
        # imx296: Mono sensor (R10 format)
        # imx462: Bayer sensor (SRGGB12 format)
        # HQ (imx477): Bayer sensor (SRGGB12 format)
        needs_debayer = self.camera_type in ("imx462", "hq")
>>>>>>> 2770f2be

        # Handle different input types
        if raw_capture.ndim == 3:
            # Already RGB - convert to grayscale
            logger.debug(
                f"Converting RGB raw data to grayscale (shape: {raw_capture.shape})"
            )
            raw_capture = (
                raw_capture[:, :, 0] * 0.299
                + raw_capture[:, :, 1] * 0.587
                + raw_capture[:, :, 2] * 0.114
            ).astype(np.uint16)
            needs_debayer = False
<<<<<<< HEAD
        elif raw_capture.ndim == 2:
            # Bayer mosaic - save as-is and flag for post-processing
            logger.debug(
                f"Saving raw Bayer mosaic (RGGB pattern, shape: {raw_capture.shape})"
            )
            needs_debayer = True
        else:
            raise ValueError(f"Unexpected raw image dimensions: {raw_capture.ndim}")

        # Modify filename if debayering needed
        if needs_debayer:
            # Insert "_RGGB" suffix before extension to indicate Bayer pattern
            import os

            base, ext = os.path.splitext(filename)
            filename = f"{base}_RGGB{ext}"
=======
        elif raw_capture.ndim != 2:
            raise ValueError(f"Unexpected raw image dimensions: {raw_capture.ndim}")

        # Add camera type and Bayer pattern info to filename
        import os

        base, ext = os.path.splitext(filename)

        # Add camera type suffix (imx296_mono, imx462_bayer, hq_bayer)
        camera_suffix = f"_{self.camera_type}"
        if needs_debayer:
            camera_suffix += "_RGGB"
        else:
            camera_suffix += "_mono"

        filename = f"{base}{camera_suffix}{ext}"
>>>>>>> 2770f2be

        # Save as 16-bit TIFF
        raw_image = Image.fromarray(raw_capture, mode="I;16")
        raw_image.save(filename, format="TIFF")

        debayer_note = " (RGGB Bayer pattern)" if needs_debayer else ""
        logger.debug(
<<<<<<< HEAD
            f"Saved raw {self.profile.bit_depth}-bit image as 16-bit TIFF: {filename}{debayer_note}"
=======
            f"Saved raw {self.bit_depth}-bit image as 16-bit TIFF: {filename}{debayer_note}"
>>>>>>> 2770f2be
        )

    def set_camera_config(
        self, exposure_time: float, gain: float
    ) -> Tuple[float, float]:
        # picamera2 supports changing controls on-the-fly without restart
<<<<<<< HEAD
        self.camera.set_controls({"AnalogueGain": gain})
        self.camera.set_controls({"ExposureTime": exposure_time})

        # Start camera if it's not already running
        if not self._camera_started:
            self.start_camera()

=======
        # This allows seamless auto-exposure adjustments
        logger.info(
            f"Setting camera config - Exposure: {exposure_time}µs, Gain: {gain}x "
            f"(camera_started: {self._camera_started})"
        )
        if self._camera_started:
            self.camera.set_controls({"AnalogueGain": gain})
            self.camera.set_controls({"ExposureTime": exposure_time})
        else:
            # Camera not started, need to stop/start
            self.stop_camera()
            self.camera.set_controls({"AnalogueGain": gain})
            self.camera.set_controls({"ExposureTime": exposure_time})
            self.start_camera()
>>>>>>> 2770f2be
        return exposure_time, gain

    def get_cam_type(self) -> str:
        return self.camType


def get_images(shared_state, camera_image, command_queue, console_queue, log_queue):
    """
    Instantiates the camera hardware
    then calls the universal image loop
    """
    MultiprocLogging.configurer(log_queue)

    cfg = config.Config()
    exposure_time = cfg.get_option("camera_exp")

    # Handle auto-exposure mode: use default value, auto-exposure will adjust
    if exposure_time == "auto":
        exposure_time = 400000  # Start with default 400ms

    camera_hardware = CameraPI(exposure_time)
    camera_hardware.get_image_loop(
        shared_state, camera_image, command_queue, console_queue, cfg
    )<|MERGE_RESOLUTION|>--- conflicted
+++ resolved
@@ -79,8 +79,6 @@
         _request = self.camera.capture_request()
         # raw is actually 16 bit
         raw_capture = _request.make_array("raw").copy().view(np.uint16)
-<<<<<<< HEAD
-=======
         # tmp_image = _request.make_image("main")
 
         # Log actual camera metadata for exposure verification (debug level only)
@@ -92,7 +90,6 @@
             f"Actual: {actual_exposure}µs/{actual_gain:.2f}x gain"
         )
 
->>>>>>> 2770f2be
         _request.release()
 
         # Apply camera-specific crop and rotation
@@ -124,19 +121,6 @@
 
         return raw_image
 
-<<<<<<< HEAD
-    def capture_bias(self) -> Image.Image:
-        """Capture a bias frame for dark subtraction"""
-        # Change exposure on-the-fly (no restart needed)
-        self.camera.set_controls({"ExposureTime": 0})
-        tmp_capture = self.camera.capture_image()
-        # Restore normal exposure
-        self.camera.set_controls({"ExposureTime": self.exposure_time})
-        print(
-            "Bias frame has {np.mean(tmp_capture)=}, {np.std(tmp_capture)=}, {np.max(tmp_capture)=}, {np.min(tmp_capture)=}, {np.median(tmp_capture)=}"
-        )
-        return tmp_capture
-=======
     def capture_bias(self) -> np.ndarray:
         """Capture a bias frame for measuring black level offset.
 
@@ -165,7 +149,6 @@
             raw_capture = raw_capture[:, 256:-256]
 
         return raw_capture
->>>>>>> 2770f2be
 
     def capture_file(self, filename) -> None:
         tmp_capture = self.capture()
@@ -199,29 +182,11 @@
 
         _request.release()
 
-<<<<<<< HEAD
         # Apply camera-specific crop and rotation (preserves Bayer pattern alignment)
         raw_capture = self.profile.crop_and_rotate(raw_capture)
 
         # Determine if we need to flag for debayering
         needs_debayer = False
-=======
-        # Crop to square (preserves Bayer pattern alignment if applicable)
-        if self.camera_type == "imx296":
-            raw_capture = raw_capture[:, 184:-184]
-            # Sensor orientation is different
-            raw_capture = np.rot90(raw_capture, 2)
-        elif self.camera_type == "imx462":
-            raw_capture = raw_capture[50:-50, 470:-470]
-        elif self.camera_type == "hq":
-            raw_capture = raw_capture[:, 256:-256]
-
-        # Determine if we need to flag for debayering based on camera type
-        # imx296: Mono sensor (R10 format)
-        # imx462: Bayer sensor (SRGGB12 format)
-        # HQ (imx477): Bayer sensor (SRGGB12 format)
-        needs_debayer = self.camera_type in ("imx462", "hq")
->>>>>>> 2770f2be
 
         # Handle different input types
         if raw_capture.ndim == 3:
@@ -235,7 +200,6 @@
                 + raw_capture[:, :, 2] * 0.114
             ).astype(np.uint16)
             needs_debayer = False
-<<<<<<< HEAD
         elif raw_capture.ndim == 2:
             # Bayer mosaic - save as-is and flag for post-processing
             logger.debug(
@@ -252,24 +216,6 @@
 
             base, ext = os.path.splitext(filename)
             filename = f"{base}_RGGB{ext}"
-=======
-        elif raw_capture.ndim != 2:
-            raise ValueError(f"Unexpected raw image dimensions: {raw_capture.ndim}")
-
-        # Add camera type and Bayer pattern info to filename
-        import os
-
-        base, ext = os.path.splitext(filename)
-
-        # Add camera type suffix (imx296_mono, imx462_bayer, hq_bayer)
-        camera_suffix = f"_{self.camera_type}"
-        if needs_debayer:
-            camera_suffix += "_RGGB"
-        else:
-            camera_suffix += "_mono"
-
-        filename = f"{base}{camera_suffix}{ext}"
->>>>>>> 2770f2be
 
         # Save as 16-bit TIFF
         raw_image = Image.fromarray(raw_capture, mode="I;16")
@@ -277,41 +223,19 @@
 
         debayer_note = " (RGGB Bayer pattern)" if needs_debayer else ""
         logger.debug(
-<<<<<<< HEAD
             f"Saved raw {self.profile.bit_depth}-bit image as 16-bit TIFF: {filename}{debayer_note}"
-=======
-            f"Saved raw {self.bit_depth}-bit image as 16-bit TIFF: {filename}{debayer_note}"
->>>>>>> 2770f2be
         )
 
     def set_camera_config(
         self, exposure_time: float, gain: float
     ) -> Tuple[float, float]:
         # picamera2 supports changing controls on-the-fly without restart
-<<<<<<< HEAD
         self.camera.set_controls({"AnalogueGain": gain})
         self.camera.set_controls({"ExposureTime": exposure_time})
 
         # Start camera if it's not already running
         if not self._camera_started:
             self.start_camera()
-
-=======
-        # This allows seamless auto-exposure adjustments
-        logger.info(
-            f"Setting camera config - Exposure: {exposure_time}µs, Gain: {gain}x "
-            f"(camera_started: {self._camera_started})"
-        )
-        if self._camera_started:
-            self.camera.set_controls({"AnalogueGain": gain})
-            self.camera.set_controls({"ExposureTime": exposure_time})
-        else:
-            # Camera not started, need to stop/start
-            self.stop_camera()
-            self.camera.set_controls({"AnalogueGain": gain})
-            self.camera.set_controls({"ExposureTime": exposure_time})
-            self.start_camera()
->>>>>>> 2770f2be
         return exposure_time, gain
 
     def get_cam_type(self) -> str:
