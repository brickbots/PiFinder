--- conflicted
+++ resolved
@@ -54,8 +54,6 @@
     MultiprocLogging.configurer(log_queue)
     logger.warning("GPS fake started")
     time.sleep(5)
-<<<<<<< HEAD
-=======
 
     dir = "../test_ubx"
     if os.path.isdir(dir):
@@ -82,7 +80,6 @@
                         asyncio.run(emit(f_path, gps_queue, console_queue, filename))
 
     # Simulate no fix at start, becoming better in error over time.
->>>>>>> 7f49d5f7
     error_in_m = error_start
     lock = False
     lock_type = None
