#!/usr/bin/python
# -*- coding:utf-8 -*-
"""
This module is the solver
* runs loop looking for new images
* tries to solve them
* If solved, emits solution into queue

"""

from PiFinder.multiproclogging import MultiprocLogging
import numpy as np
import time
import logging
import sys
from time import perf_counter as precision_timestamp

from PiFinder import state_utils
from PiFinder import utils
from PiFinder import calc_utils

sys.path.append(str(utils.tetra3_dir))
import PiFinder.tetra3.tetra3 as tetra3
from PiFinder.tetra3.tetra3 import cedar_detect_client

logger = logging.getLogger("Solver")


def solver(
    shared_state, solver_queue, camera_image, console_queue, log_queue, is_debug=False
):
    MultiprocLogging.configurer(log_queue)
    logger.debug("Starting Solver")
    t3 = tetra3.Tetra3(
        str(utils.cwd_dir / "PiFinder/tetra3/tetra3/data/default_database.npz")
    )
    last_solve_time = 0
    solved = {
        "RA": None,
        "Dec": None,
        "imu_pos": None,
        "solve_time": None,
        "cam_solve_time": 0,
    }

    # Start cedar detect server
    try:
        cedar_detect = cedar_detect_client.CedarDetectClient(
            binary_path=str(utils.cwd_dir / "../bin/cedar-detect-server-")
            + shared_state.arch()
        )
    except FileNotFoundError as e:
        logger.warn(
            "Not using cedar_detect, as corresponding file '%s' could not be found",
            e.filename,
        )
        cedar_detect = None

    try:
        while True:
<<<<<<< HEAD
            calc_utils.sleep_for_framerate(shared_state)
=======
            state_utils.sleep_for_framerate(shared_state)
>>>>>>> 91ad4a6f

            # use the time the exposure started here to
            # reject images started before the last solve
            # which might be from the IMU
            last_image_metadata = shared_state.last_image_metadata()
            if (
                last_image_metadata["exposure_end"] > (last_solve_time)
                and last_image_metadata["imu_delta"] < 1
            ):
                img = camera_image.copy()
                img = img.convert(mode="L")
                np_image = np.asarray(img, dtype=np.uint8)

                t0 = precision_timestamp()
                if cedar_detect is None or shared_state.camera_align():
                    # Use old tetr3 centroider to handle bloated/overexposed
                    # stars in alignment
                    centroids = tetra3.get_centroids_from_image(np_image)
                else:
                    centroids = cedar_detect.extract_centroids(
                        np_image, sigma=8, max_size=10, use_binned=True
                    )
                t_extract = (precision_timestamp() - t0) * 1000
                logger.debug(
                    "File %s, extracted %d centroids in %.2fms"
                    % ("camera", len(centroids), t_extract)
                )

                if len(centroids) == 0:
                    logger.warn("No stars found, skipping")
                    continue
                else:
                    solution = t3.solve_from_centroids(
                        centroids,
                        (512, 512),
                        fov_estimate=12.0,
                        fov_max_error=4.0,
                        match_max_error=0.005,
                        return_matches=True,
                        target_pixel=shared_state.solve_pixel(),
                        solve_timeout=1000,
                    )

                    if "matched_centroids" in solution:
                        # Don't clutter printed solution with these fields.
                        # del solution['matched_centroids']
                        # del solution['matched_stars']
                        del solution["matched_catID"]
                        del solution["pattern_centroids"]
                        del solution["epoch_equinox"]
                        del solution["epoch_proper_motion"]
                        del solution["cache_hit_fraction"]

                solved |= solution

                total_tetra_time = t_extract + solved["T_solve"]
                if total_tetra_time > 1000:
                    console_queue.put(f"SLV: Long: {total_tetra_time}")
                    logger.warn("Long solver time: %i", total_tetra_time)

                if solved["RA"] is not None:
                    # map the RA/DEC to the target pixel RA/DEC
                    solved["RA"] = solved["RA_target"]
                    solved["Dec"] = solved["Dec_target"]
                    if last_image_metadata["imu"]:
                        solved["imu_pos"] = last_image_metadata["imu"]["pos"]
                        solved["imu_quat"] = last_image_metadata["imu"]["quat"]
                    else:
                        solved["imu_pos"] = None
                        solved["imu_quat"] = None
                    solved["solve_time"] = time.time()
                    solved["cam_solve_time"] = solved["solve_time"]
                    solver_queue.put(solved)

                last_solve_time = last_image_metadata["exposure_end"]
    except EOFError:
        logger.error("Main no longer running for solver")
    except Exception as e:
        logging.error("Solver exception %s", e, exc_info=True)<|MERGE_RESOLUTION|>--- conflicted
+++ resolved
@@ -58,11 +58,7 @@
 
     try:
         while True:
-<<<<<<< HEAD
-            calc_utils.sleep_for_framerate(shared_state)
-=======
             state_utils.sleep_for_framerate(shared_state)
->>>>>>> 91ad4a6f
 
             # use the time the exposure started here to
             # reject images started before the last solve
