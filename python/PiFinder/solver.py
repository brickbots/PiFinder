#!/usr/bin/python
# -*- coding:utf-8 -*-
"""
This module is the solver
* runs loop looking for new images
* tries to solve them
* If solved, emits solution into queue

"""

from PiFinder.multiproclogging import MultiprocLogging
import queue
import numpy as np
import time
import logging
import sys
from time import perf_counter as precision_timestamp
import os
import threading
<<<<<<< HEAD
=======
import grpc
>>>>>>> cc40472b

from PiFinder import state_utils
from PiFinder import utils
from PiFinder.sqm import SQM as SQMCalculator
from PiFinder.state import SQM as SQMState

sys.path.append(str(utils.tetra3_dir))
import tetra3
from tetra3 import cedar_detect_client

logger = logging.getLogger("Solver")

# SQM calculation interval - calculate SQM every N seconds
SQM_CALCULATION_INTERVAL_SECONDS = 5.0


def create_sqm_calculator(shared_state):
    """Create a new SQM calculator instance for PROCESSED images with current calibration."""
    # Get camera type from shared state and use "_processed" profile
    # since images are already processed 8-bit (not raw)
    camera_type = shared_state.camera_type()
    camera_type_processed = f"{camera_type}_processed"

    logger.info(
        f"Creating processed SQM calculator for camera: {camera_type_processed}"
    )

    return SQMCalculator(
        camera_type=camera_type_processed,
        use_adaptive_noise_floor=True,
    )


def create_sqm_calculator_raw(shared_state):
    """Create a new SQM calculator instance for RAW 16-bit images with current calibration."""
    # Get camera type from shared state (raw profile, e.g., "imx296", "hq")
    camera_type_raw = shared_state.camera_type()

    logger.info(f"Creating raw SQM calculator for camera: {camera_type_raw}")

    return SQMCalculator(
        camera_type=camera_type_raw,
        use_adaptive_noise_floor=True,
    )


def update_sqm_dual_pipeline(
    shared_state,
    sqm_calculator,
    sqm_calculator_raw,
    camera_command_queue,
    centroids,
    solution,
    image_processed,
    exposure_sec,
    altitude_deg,
    calculation_interval_seconds=5.0,
    aperture_radius=5,
    annulus_inner_radius=6,
    annulus_outer_radius=14,
):
    """
    Calculate SQM for BOTH processed (8-bit) and raw (16-bit) images.

    This function:
    1. Checks if enough time has passed since last update
    2. Calculates SQM from processed 8-bit image
    3. Captures a raw 16-bit frame, loads it, and calculates raw SQM
    4. Updates shared state with both values

    Args:
        shared_state: SharedStateObj instance
        sqm_calculator: SQM calculator for processed images
        sqm_calculator_raw: SQM calculator for raw images
        camera_command_queue: Queue to send raw capture command
        centroids: List of detected star centroids
        solution: Tetra3 solve solution with matched stars
        image_processed: Processed 8-bit image array
        exposure_sec: Exposure time in seconds
        altitude_deg: Altitude in degrees for extinction correction
        calculation_interval_seconds: Minimum time between calculations (default: 5.0)
        aperture_radius: Aperture radius for photometry (default: 5)
        annulus_inner_radius: Inner annulus radius (default: 6)
        annulus_outer_radius: Outer annulus radius (default: 14)

    Returns:
        bool: True if SQM was calculated and updated, False otherwise
    """
    from datetime import datetime

    # Get current SQM state from shared state
    current_sqm = shared_state.sqm()
    current_time = time.time()

    # Check if we should calculate SQM
    should_calculate = current_sqm.last_update is None

    if current_sqm.last_update is not None:
        try:
            last_update_time = datetime.fromisoformat(
                current_sqm.last_update
            ).timestamp()
            should_calculate = (
                current_time - last_update_time
            ) >= calculation_interval_seconds
        except (ValueError, AttributeError):
            logger.warning("Failed to parse SQM timestamp, recalculating")
            should_calculate = True

    if not should_calculate:
        return False

    try:
        # ========== Calculate PROCESSED (8-bit) SQM ==========
        sqm_value_processed, _ = sqm_calculator.calculate(
            centroids=centroids,
            solution=solution,
            image=image_processed,
            exposure_sec=exposure_sec,
            altitude_deg=altitude_deg,
            aperture_radius=aperture_radius,
            annulus_inner_radius=annulus_inner_radius,
            annulus_outer_radius=annulus_outer_radius,
        )

        # ========== Calculate RAW (16-bit) SQM from shared state ==========
        sqm_value_raw = None

        try:
            # Get raw frame from shared state (already captured by camera)
            raw_array = shared_state.cam_raw()

            if raw_array is not None:
                raw_array = np.asarray(raw_array, dtype=np.float32)

                # Calculate raw SQM
                sqm_value_raw, _ = sqm_calculator_raw.calculate(
                    centroids=centroids,
                    solution=solution,
                    image=raw_array,
                    exposure_sec=exposure_sec,
                    altitude_deg=altitude_deg,
                    aperture_radius=aperture_radius,
                    annulus_inner_radius=annulus_inner_radius,
                    annulus_outer_radius=annulus_outer_radius,
                )

        except Exception as e:
            logger.warning(f"Failed to calculate raw SQM: {e}")
            # Continue with just processed SQM

        # ========== Update shared state with BOTH values ==========
        if sqm_value_processed is not None:
            new_sqm_state = SQMState(
                value=sqm_value_processed,
                value_raw=sqm_value_raw,  # May be None if raw failed
                source="Calculated",
                last_update=datetime.now().isoformat(),
            )
            shared_state.set_sqm(new_sqm_state)

            raw_str = (
                f", raw={sqm_value_raw:.2f}"
                if sqm_value_raw is not None
                else ", raw=N/A"
            )
            logger.info(f"SQM updated: processed={sqm_value_processed:.2f}{raw_str}")
            return True

    except Exception as e:
        logger.error(f"Error calculating SQM: {e}")
        return False

    return False


class PFCedarDetectClient(cedar_detect_client.CedarDetectClient):
    def __init__(self, port=50551):
        """Set up the client without spawning the server as we
        run this as a service on the PiFinder

        Also changing this to a different default port
        """
        self._port = port
        time.sleep(2)
        # Will initialize on first use.
        self._stub = None
        self._shmem = None
        self._shmem_size = 0
        # Try shared memory, fall back if an error occurs.
        self._use_shmem = True

    def _get_stub(self):
        if self._stub is None:
            channel = grpc.insecure_channel("127.0.0.1:%d" % self._port)
            self._stub = cedar_detect_client.cedar_detect_pb2_grpc.CedarDetectStub(
                channel
            )
        return self._stub


def solver(
    shared_state,
    solver_queue,
    camera_image,
    console_queue,
    log_queue,
    align_command_queue,
    align_result_queue,
    camera_command_queue,
    is_debug=False,
):
    MultiprocLogging.configurer(log_queue)
    logger.debug("Starting Solver")
    t3 = tetra3.Tetra3(
        str(utils.cwd_dir / "PiFinder/tetra3/tetra3/data/default_database.npz")
    )
    align_ra = 0
    align_dec = 0
    solution = {}
    solved = {
        # RA, Dec, Roll solved at the center of the camera FoV
        # update by integrator
        "camera_center": {
            "RA": None,
            "Dec": None,
            "Roll": None,
            "Alt": None,
            "Az": None,
        },
        # RA, Dec, Roll from the camera, not
        # affected by IMU in integrator
        "camera_solve": {
            "RA": None,
            "Dec": None,
            "Roll": None,
        },
        # RA, Dec, Roll at the target pixel
        "RA": None,
        "Dec": None,
        "Roll": None,
        "imu_pos": None,
        "solve_time": None,
        "cam_solve_time": 0,
        "last_solve_attempt": 0,  # Timestamp of last solve attempt - tracks exposure_end of last processed image
        "last_solve_success": None,  # Timestamp of last successful solve
    }

    centroids = []
    log_no_stars_found = True

    # Create SQM calculators (processed and raw) - can be reloaded via command queue
    sqm_calculator = create_sqm_calculator(shared_state)
    sqm_calculator_raw = create_sqm_calculator_raw(shared_state)

    while True:
        logger.info("Starting Solver Loop")
        # Start cedar detect server
        try:
            cedar_detect = PFCedarDetectClient()
        except FileNotFoundError as e:
            logger.warning(
                "Not using cedar_detect, as corresponding file '%s' could not be found",
                e.filename,
            )
            cedar_detect = None
        except ValueError:
            logger.exception("Not using cedar_detect")
            cedar_detect = None

        try:
            while True:
                # Loop over any pending commands
                # There may be more than one!
                command = True
                while command:
                    try:
                        command = align_command_queue.get(block=False)
                        print(f"the command is {command}")
                    except queue.Empty:
                        command = False

                    if command is not False:
                        if command[0] == "align_on_radec":
                            logger.debug("Align Command Received")
                            # search image pixels to find the best match
                            # for this RA/DEC and set it as alignment pixel
                            align_ra = command[1]
                            align_dec = command[2]

                        if command[0] == "align_cancel":
                            align_ra = 0
                            align_dec = 0

                        if command[0] == "reload_sqm_calibration":
                            logger.info(
                                "Reloading SQM calibration (both processed and raw)..."
                            )
                            sqm_calculator = create_sqm_calculator(shared_state)
                            sqm_calculator_raw = create_sqm_calculator_raw(shared_state)
                            logger.info("SQM calibration reloaded for both pipelines")

                state_utils.sleep_for_framerate(shared_state)

                # use the time the exposure started here to
                # reject images started before the last solve
                # which might be from the IMU
                try:
                    last_image_metadata = shared_state.last_image_metadata()
                except (BrokenPipeError, ConnectionResetError) as e:
                    logger.error(f"Lost connection to shared state manager: {e}")

                # Check if we should process this image
                is_new_image = (
                    last_image_metadata["exposure_end"] > solved["last_solve_attempt"]
                )
                is_stationary = last_image_metadata["imu_delta"] < 1

                if is_new_image and not is_stationary:
                    logger.debug(
                        f"Skipping image - IMU delta {last_image_metadata['imu_delta']:.2f}° >= 1° (moving)"
                    )

                if is_new_image and is_stationary:
                    try:
                        img = camera_image.copy()
                        img = img.convert(mode="L")
                        np_image = np.asarray(img, dtype=np.uint8)

                        # Mark that we're attempting a solve - use image exposure_end timestamp
                        # This is more accurate than wall clock and ties the attempt to the actual image
                        solved["last_solve_attempt"] = last_image_metadata[
                            "exposure_end"
                        ]

                        t0 = precision_timestamp()
                        if cedar_detect is None:
                            # Use old tetr3 centroider
                            centroids = tetra3.get_centroids_from_image(np_image)
                        else:
                            centroids = cedar_detect.extract_centroids(
                                np_image, sigma=8, max_size=10, use_binned=True
                            )
                        t_extract = (precision_timestamp() - t0) * 1000

                        logger.debug(
                            "File %s, extracted %d centroids in %.2fms"
                            % ("camera", len(centroids), t_extract)
                        )

                        if len(centroids) == 0:
                            if log_no_stars_found:
                                logger.info(
                                    "No stars found, skipping (Logged only once)"
                                )
                                log_no_stars_found = False
                            # Clear solve results to mark solve as failed (otherwise old values persist)
                            solved["RA"] = None
                            solved["Dec"] = None
                            solved["Matches"] = 0
                        else:
                            log_no_stars_found = True
                            _solver_args = {}
                            if align_ra != 0 and align_dec != 0:
                                _solver_args["target_sky_coord"] = [
                                    [align_ra, align_dec]
                                ]

                            solution = t3.solve_from_centroids(
                                centroids,
                                (512, 512),
                                fov_estimate=12.0,
                                fov_max_error=4.0,
                                match_max_error=0.005,
                                return_matches=True,  # Required for SQM calculation
                                target_pixel=shared_state.solve_pixel(),
                                solve_timeout=1000,
                                **_solver_args,
<<<<<<< HEAD
=======
                            )

                        if "matched_centroids" in solution:
                            # Update SQM for BOTH processed and raw pipelines
                            # Convert exposure time from microseconds to seconds
                            exposure_sec = (
                                last_image_metadata["exposure_time"] / 1_000_000.0
                            )

                            update_sqm_dual_pipeline(
                                shared_state=shared_state,
                                sqm_calculator=sqm_calculator,
                                sqm_calculator_raw=sqm_calculator_raw,
                                camera_command_queue=camera_command_queue,
                                centroids=centroids,
                                solution=solution,
                                image_processed=np_image,
                                exposure_sec=exposure_sec,
                                altitude_deg=solved.get("Alt") or 90.0,
                                calculation_interval_seconds=SQM_CALCULATION_INTERVAL_SECONDS,
                            )

                            # Don't clutter printed solution with these fields.
                            del solution["matched_catID"]
                            del solution["pattern_centroids"]
                            del solution["epoch_equinox"]
                            del solution["epoch_proper_motion"]
                            del solution["cache_hit_fraction"]

                        solved |= solution

                        if "T_solve" in solution:
                            total_tetra_time = t_extract + solved["T_solve"]
                            if total_tetra_time > 1000:
                                console_queue.put(f"SLV: Long: {total_tetra_time}")
                                logger.warning("Long solver time: %i", total_tetra_time)

                        if solved["RA"] is not None:
                            # RA, Dec, Roll at the center of the camera's FoV:
                            solved["camera_center"]["RA"] = solved["RA"]
                            solved["camera_center"]["Dec"] = solved["Dec"]
                            solved["camera_center"]["Roll"] = solved["Roll"]

                            # RA, Dec, Roll at the center of the camera's not imu:
                            solved["camera_solve"]["RA"] = solved["RA"]
                            solved["camera_solve"]["Dec"] = solved["Dec"]
                            solved["camera_solve"]["Roll"] = solved["Roll"]
                            # RA, Dec, Roll at the target pixel:
                            solved["RA"] = solved["RA_target"]
                            solved["Dec"] = solved["Dec_target"]
                            if last_image_metadata["imu"]:
                                solved["imu_pos"] = last_image_metadata["imu"]["pos"]
                                solved["imu_quat"] = last_image_metadata["imu"]["quat"]
                            else:
                                solved["imu_pos"] = None
                                solved["imu_quat"] = None
                            solved["solve_time"] = time.time()
                            solved["cam_solve_time"] = solved["solve_time"]
                            # Mark successful solve - use same timestamp as last_solve_attempt for comparison
                            solved["last_solve_success"] = solved["last_solve_attempt"]

                            logger.info(
                                f"Solve SUCCESS - {len(centroids)} centroids → "
                                f"{solved.get('Matches', 0)} matches, "
                                f"RMSE: {solved.get('RMSE', 0):.1f}px"
>>>>>>> cc40472b
                            )

                            if "matched_centroids" in solution:
                                # Update SQM for BOTH processed and raw pipelines
                                # Convert exposure time from microseconds to seconds
                                exposure_sec = (
                                    last_image_metadata["exposure_time"] / 1_000_000.0
                                )

                                update_sqm_dual_pipeline(
                                    shared_state=shared_state,
                                    sqm_calculator=sqm_calculator,
                                    sqm_calculator_raw=sqm_calculator_raw,
                                    camera_command_queue=camera_command_queue,
                                    centroids=centroids,
                                    solution=solution,
                                    image_processed=np_image,
                                    exposure_sec=exposure_sec,
                                    altitude_deg=solved.get("Alt") or 90.0,
                                    calculation_interval_seconds=SQM_CALCULATION_INTERVAL_SECONDS,
                                )

                                # Don't clutter printed solution with these fields.
                                del solution["matched_catID"]
                                del solution["pattern_centroids"]
                                del solution["epoch_equinox"]
                                del solution["epoch_proper_motion"]
                                del solution["cache_hit_fraction"]

                            solved |= solution

                            total_tetra_time = t_extract + solved["T_solve"]
                            if total_tetra_time > 1000:
                                console_queue.put(f"SLV: Long: {total_tetra_time}")
                                logger.warning("Long solver time: %i", total_tetra_time)

                            if solved["RA"] is not None:
                                # RA, Dec, Roll at the center of the camera's FoV:
                                solved["camera_center"]["RA"] = solved["RA"]
                                solved["camera_center"]["Dec"] = solved["Dec"]
                                solved["camera_center"]["Roll"] = solved["Roll"]

                                # RA, Dec, Roll at the center of the camera's not imu:
                                solved["camera_solve"]["RA"] = solved["RA"]
                                solved["camera_solve"]["Dec"] = solved["Dec"]
                                solved["camera_solve"]["Roll"] = solved["Roll"]
                                # RA, Dec, Roll at the target pixel:
                                solved["RA"] = solved["RA_target"]
                                solved["Dec"] = solved["Dec_target"]
                                if last_image_metadata["imu"]:
                                    solved["imu_pos"] = last_image_metadata["imu"]["pos"]
                                    solved["imu_quat"] = last_image_metadata["imu"]["quat"]
                                else:
                                    solved["imu_pos"] = None
                                    solved["imu_quat"] = None
                                solved["solve_time"] = time.time()
                                solved["cam_solve_time"] = solved["solve_time"]
                                # Mark successful solve - use same timestamp as last_solve_attempt for comparison
                                solved["last_solve_success"] = solved["last_solve_attempt"]

                                logger.info(
                                    f"Solve SUCCESS - {len(centroids)} centroids → "
                                    f"{solved.get('Matches', 0)} matches, "
                                    f"RMSE: {solved.get('RMSE', 0):.1f}px"
                                )

                                # See if we are waiting for alignment
                                if align_ra != 0 and align_dec != 0:
                                    if solved.get("x_target") is not None:
                                        align_target_pixel = (
                                            solved["y_target"],
                                            solved["x_target"],
                                        )
                                        logger.debug(f"Align {align_target_pixel=}")
                                        align_result_queue.put(
                                            ["aligned", align_target_pixel]
                                    )
                                    align_ra = 0
                                    align_dec = 0
                                    solved["x_target"] = None
                                    solved["y_target"] = None
                            else:
                                # Centroids found but solve failed - clear Matches
                                solved["Matches"] = 0
                                logger.warning(
                                    f"Solve FAILED - {len(centroids)} centroids detected but "
                                    f"pattern match failed (FOV est: 12.0°, max err: 4.0°)"
                                )

                            # Always push to queue after every solve attempt (success or failure)
                            solver_queue.put(solved)
                    except Exception as e:
                        # If solve attempt fails, still send update with Matches=0
                        # so auto-exposure can continue running
                        logger.error(
                            f"Exception during solve attempt: {e.__class__.__name__}: {str(e)}"
                        )
                        logger.exception(e)
                        solved["last_solve_attempt"] = last_image_metadata[
                            "exposure_end"
                        ]
                        solved["Matches"] = 0
                        solved["RA"] = None
                        solved["Dec"] = None
                        solver_queue.put(solved)
        except EOFError as eof:
            logger.error(f"Main process no longer running for solver: {eof}")
            logger.exception(eof)  # This logs the full stack trace
            # Optionally log additional context
            logger.error(f"Current solver state: {solved}")  # If you have state info
        except Exception as e:
            logger.error(f"Exception in Solver: {e.__class__.__name__}: {str(e)}")
            logger.exception(e)  # Logs the full stack trace
            # Log additional context that might be helpful
            logger.error(f"Current process ID: {os.getpid()}")
            logger.error(f"Current thread: {threading.current_thread().name}")
            try:
                logger.error(
                    f"Active threads: {[t.name for t in threading.enumerate()]}"
                )
            except Exception as e:
                pass  # Don't let diagnostic logging fail<|MERGE_RESOLUTION|>--- conflicted
+++ resolved
@@ -17,10 +17,7 @@
 from time import perf_counter as precision_timestamp
 import os
 import threading
-<<<<<<< HEAD
-=======
 import grpc
->>>>>>> cc40472b
 
 from PiFinder import state_utils
 from PiFinder import utils
@@ -399,8 +396,6 @@
                                 target_pixel=shared_state.solve_pixel(),
                                 solve_timeout=1000,
                                 **_solver_args,
-<<<<<<< HEAD
-=======
                             )
 
                         if "matched_centroids" in solution:
@@ -466,7 +461,6 @@
                                 f"Solve SUCCESS - {len(centroids)} centroids → "
                                 f"{solved.get('Matches', 0)} matches, "
                                 f"RMSE: {solved.get('RMSE', 0):.1f}px"
->>>>>>> cc40472b
                             )
 
                             if "matched_centroids" in solution:
