--- conflicted
+++ resolved
@@ -68,10 +68,6 @@
                     centroids = cedar_detect.extract_centroids(
                         np_image, sigma=8, max_size=10, use_binned=True
                     )
-<<<<<<< HEAD
-=======
-
->>>>>>> 111b222c
                 t_extract = (precision_timestamp() - t0) * 1000
                 logging.debug(
                     "File %s, extracted %d centroids in %.2fms"
