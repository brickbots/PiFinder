#!/usr/bin/python
# -*- coding:utf-8 -*-
"""
This module is the main entry point for PiFinder it:
* Initializes the display
* Spawns keyboard process
* Sets up time/location via GPS
* Spawns camers/solver process
* then runs the UI loop

"""

import os

# skyfield performance fix, see: https://rhodesmill.org/skyfield/accuracy-efficiency.html
os.environ["OPENBLAS_NUM_THREADS"] = "1"
os.environ["MKL_NUM_THREADS"] = "1"
import time
import queue
import datetime
import json
import uuid
import logging
import argparse
import pickle
from pathlib import Path
from PIL import Image, ImageOps
from multiprocessing import Process, Queue
from multiprocessing.managers import BaseManager
from timezonefinder import TimezoneFinder


from PiFinder import solver
from PiFinder import integrator
from PiFinder import config
from PiFinder import pos_server
from PiFinder import utils
from PiFinder import server
from PiFinder import keyboard_interface

from PiFinder.catalogs import CatalogBuilder, CatalogFilter, Catalogs

from PiFinder.ui.console import UIConsole
from PiFinder.ui.menu_manager import MenuManager

from PiFinder.state import SharedStateObj, UIState

from PiFinder.image_util import subtract_background

from PiFinder.calc_utils import sf_utils
from PiFinder.displays import DisplayBase, get_display


hardware_platform = "Pi"
display_hardware = "SSD1351"
display_device: DisplayBase = DisplayBase()
keypad_pwm = None


def init_keypad_pwm():
    # TODO: Keypad pwm class that can be faked maybe?
    global keypad_pwm
    global hardware_platform
    if hardware_platform == "Pi":
        keypad_pwm = HardwarePWM(pwm_channel=1, hz=120)
        keypad_pwm.start(0)


def set_keypad_brightness(percentage: float):
    """
    keypad brightness between 0-100, although effective range seems 0-12
    """
    global keypad_pwm
    if percentage < 0 or percentage > 100:
        logging.error("Invalid percentage for keypad brightness")
        percentage = max(0, min(100, percentage))
    if keypad_pwm:
        keypad_pwm.change_duty_cycle(percentage)


def set_brightness(level, cfg):
    """
    Sets oled/keypad brightness
    0-255
    """
    global display_device
    display_device.set_brightness(level)

    if keypad_pwm:
        # determine offset for keypad
        keypad_offsets = {
            "+3": 2,
            "+2": 1.6,
            "+1": 1.3,
            "0": 1,
            "-1": 0.75,
            "-2": 0.5,
            "-3": 0.25,
            "-4": 0.13,
            "Off": 0,
        }
        keypad_brightness = cfg.get_option("keypad_brightness")
        set_keypad_brightness(level * 0.05 * keypad_offsets[keypad_brightness])


def setup_dirs():
    utils.create_path(Path(utils.data_dir))
    utils.create_path(Path(utils.data_dir, "captures"))
    utils.create_path(Path(utils.data_dir, "obslists"))
    utils.create_path(Path(utils.data_dir, "screenshots"))
    utils.create_path(Path(utils.data_dir, "solver_debug_dumps"))
    utils.create_path(Path(utils.data_dir, "logs"))
    os.chmod(Path(utils.data_dir), 0o777)


class StateManager(BaseManager):
    pass


StateManager.register("SharedState", SharedStateObj)
StateManager.register("UIState", UIState)
StateManager.register("NewImage", Image.new)


def get_sleep_timeout(cfg):
    """
    returns the sleep timeout amount
    """
    sleep_timeout_option = cfg.get_option("sleep_timeout")
    sleep_timeout = {"Off": 100000, "10s": 10, "30s": 30, "1m": 60}[
        sleep_timeout_option
    ]
    return sleep_timeout


def get_screen_off_timeout(cfg):
    """
    returns the screen off timeout amount
    """
    screen_off_option = cfg.get_option("screen_off_timeout")
    screen_off = {"Off": -1, "30s": 30, "1m": 60, "10m": 600, "30m": 1800}[
        screen_off_option
    ]
    return screen_off


def _calculate_timeouts(cfg):
    t = time.time()
    screen_dim = get_sleep_timeout(cfg)
    screen_dim = t + screen_dim if screen_dim > 0 else None
    screen_off = get_screen_off_timeout(cfg)
    screen_off = t + screen_off if screen_off > 0 else None
    return screen_dim, screen_off


def wake_screen(screen_brightness, shared_state, cfg) -> int:
    set_brightness(screen_brightness, cfg)
    display_device.device.show()
    orig_power_state = shared_state.power_state()
    shared_state.set_power_state(1)  # Normal
    return orig_power_state


def main(script_name=None, show_fps=False, verbose=False) -> None:
    """
    Get this show on the road!
    """
    global display_device, display_hardware

    display_device = get_display(display_hardware)
    init_keypad_pwm()
    setup_dirs()

    # Instantiate base keyboard class for keycode
    keyboard_base = keyboard_interface.KeyboardInterface()

    os_detail, platform, arch = utils.get_os_info()
    logging.info(f"PiFinder running on {os_detail}, {platform}, {arch}")

    # init queues
    console_queue: Queue = Queue()
    keyboard_queue: Queue = Queue()
    gps_queue: Queue = Queue()
    camera_command_queue: Queue = Queue()
    solver_queue: Queue = Queue()
    ui_queue: Queue = Queue()

    # init UI Modes
    command_queues = {
        "camera": camera_command_queue,
        "console": console_queue,
        "ui_queue": ui_queue,
    }
    cfg = config.Config()

    # init screen
    screen_brightness = cfg.get_option("display_brightness")
    set_brightness(screen_brightness, cfg)

    import PiFinder.manager_patch as patch

    patch.apply()

    with StateManager() as manager:
        shared_state = manager.SharedState()  # type: ignore[attr-defined]
        ui_state = manager.UIState()  # type: ignore[attr-defined]
        ui_state.set_show_fps(show_fps)
        ui_state.set_hint_timeout(cfg.get_option("hint_timeout"))
        ui_state.set_active_list_to_history_list()
        shared_state.set_ui_state(ui_state)
        shared_state.set_arch(arch)  # Normal
        logging.debug("Ui state in main is" + str(shared_state.ui_state()))
        console = UIConsole(display_device, None, shared_state, command_queues, cfg)
        console.write("Starting....")
        console.update()

        # spawn gps service....
        console.write("   GPS")
        console.update()
        gps_process = Process(
            target=gps_monitor.gps_monitor,
            args=(
                gps_queue,
                console_queue,
            ),
        )
        gps_process.start()
        console.set_shared_state(shared_state)

        # spawn keyboard service....
        console.write("   Keyboard")
        console.update()
        keyboard_process = Process(
            target=keyboard.run_keyboard,
            args=(keyboard_queue, shared_state),
        )
        keyboard_process.start()
        if script_name:
            script_path = f"../scripts/{script_name}.pfs"
            p = Process(
                target=keyboard_interface.KeyboardInterface.run_script,
                args=(script_path, keyboard_queue),
            )
            p.start()

        server_process = Process(
            target=server.run_server,
            args=(keyboard_queue, gps_queue, shared_state, verbose),
        )
        server_process.start()

        # Load last location, set lock to false
        tz_finder = TimezoneFinder()
        initial_location = cfg.get_option("last_location")
        initial_location["timezone"] = tz_finder.timezone_at(
            lat=initial_location["lat"], lng=initial_location["lon"]
        )
        initial_location["gps_lock"] = False
        initial_location["last_gps_lock"] = None
        shared_state.set_location(initial_location)
        sf_utils.set_location(
            initial_location["lat"],
            initial_location["lon"],
            initial_location["altitude"],
        )

        console.write("   Camera")
        console.update()
        camera_image = manager.NewImage("RGB", (512, 512))  # type: ignore[attr-defined]
        image_process = Process(
            target=camera.get_images,
            args=(shared_state, camera_image, camera_command_queue, console_queue),
        )
        image_process.start()
        time.sleep(1)

        # IMU
        console.write("   IMU")
        console.update()
        imu_process = Process(
            target=imu.imu_monitor, args=(shared_state, console_queue)
        )
        imu_process.start()

        # Solver
        console.write("   Solver")
        console.update()
        solver_process = Process(
            target=solver.solver,
            args=(shared_state, solver_queue, camera_image, console_queue, verbose),
        )
        solver_process.start()

        # Integrator
        console.write("   Integrator")
        console.update()
        integrator_process = Process(
            target=integrator.integrator,
            args=(shared_state, solver_queue, console_queue, verbose),
        )
        integrator_process.start()

        # Server
        console.write("   Server")
        console.update()
        server_process = Process(
            target=pos_server.run_server, args=(shared_state, ui_queue)
        )
        server_process.start()

        # Start main event loop
        console.write("   Event Loop")
        console.update()

        # Initialze Catalogs
        catalogs: Catalogs = CatalogBuilder().build()

        # Establish the common catalog filter object
        catalogs.set_catalog_filter(
            CatalogFilter(
                shared_state=shared_state,
                magnitude=cfg.get_option("filter.magnitude"),
                object_types=cfg.get_option("filter.object_types"),
                altitude=cfg.get_option("filter.altitude", -1),
                observed=cfg.get_option("filter.observed", "Any"),
            )
        )

        # Initialize menu manager
        menu_manager = MenuManager(
            display_device,
            camera_image,
            shared_state,
            command_queues,
            cfg,
            catalogs,
        )

        # Start of main except handler / loop
        screen_dim, screen_off = _calculate_timeouts(cfg)
        try:
            while True:
                # Console
                try:
                    console_msg = console_queue.get(block=False)
                    console.write(console_msg)
                except queue.Empty:
                    pass

                # GPS
                try:
                    gps_msg, gps_content = gps_queue.get(block=False)
                    if gps_msg == "fix":
                        logging.debug(f"GPS fix msg: {gps_content}")
                        if gps_content["lat"] + gps_content["lon"] != 0:
                            location = shared_state.location()
                            location["lat"] = gps_content["lat"]
                            location["lon"] = gps_content["lon"]
                            location["altitude"] = gps_content["altitude"]
                            location["last_gps_lock"] = (
                                datetime.datetime.now().time().isoformat()[:8]
                            )
                            if location["gps_lock"] is False:
                                # Write to config if we just got a lock
                                location["timezone"] = tz_finder.timezone_at(
                                    lat=location["lat"], lng=location["lon"]
                                )
                                cfg.set_option("last_location", location)
                                console.write(
                                    f'GPS: Location {location["lat"]} {location["lon"]} {location["altitude"]}'
                                )
                                location["gps_lock"] = True

                            shared_state.set_location(location)
                    if gps_msg == "time":
                        logging.debug(f"GPS time msg: {gps_content}")
                        gps_dt = gps_content
                        shared_state.set_datetime(gps_dt)
                    if gps_msg == "satellites":
                        logging.debug(f"Main: GPS nr sats seen: {gps_content}")
                        shared_state.set_sats(gps_content)
                except queue.Empty:
                    pass

                # ui queue
                try:
                    ui_command = ui_queue.get(block=False)
                except queue.Empty:
                    ui_command = None
                if ui_command == "set_brightness":
                    set_brightness(screen_brightness, cfg)
                elif ui_command == "push_object":
<<<<<<< HEAD
                    # TODO: Re-implement
                    pass
=======
                    ui_mode_index = 4
                    current_module = ui_modes[ui_mode_index]
                    current_module.active()
>>>>>>> 0999b777

                # Keyboard
                keycode = None
                try:
                    while True:
                        keycode = keyboard_queue.get(block=False)
                except queue.Empty:
                    pass

                if keycode is not None:
                    # logging.debug(f"Keycode: {keycode}")
                    screen_dim, screen_off = _calculate_timeouts(cfg)
                    original_power_state = wake_screen(
                        screen_brightness, shared_state, cfg
                    )

                    # ignore keystroke if we have been asleep
                    if original_power_state > 0:
                        if keycode > 99:
                            # Long left is return to top
                            if keycode == keyboard_base.LNG_LEFT:
                                menu_manager.key_long_left()

                            # Special codes....
                            if (
                                keycode == keyboard_base.ALT_PLUS
                                or keycode == keyboard_base.ALT_MINUS
                            ):
                                if keycode == keyboard_base.ALT_PLUS:
                                    screen_brightness = screen_brightness + 10
                                    if screen_brightness > 255:
                                        screen_brightness = 255
                                else:
                                    screen_brightness = screen_brightness - 10
                                    if screen_brightness < 1:
                                        screen_brightness = 1

                                set_brightness(screen_brightness, cfg)
                                cfg.set_option("display_brightness", screen_brightness)
                                console.write("Brightness: " + str(screen_brightness))

                            if keycode == keyboard_base.ALT_0:
                                # screenshot
                                menu_manager.screengrab()
                                console.write("Screenshot saved")

                            if keycode == keyboard_base.ALT_RIGHT:
                                # Debug snapshot
                                uid = str(uuid.uuid1()).split("-")[0]

                                # current screen
                                ss = menu_manager.stack[-1].screen.copy()

                                # wait two seconds for any vibration from
                                # pressing the button to pass.
                                menu_manager.message("Debug: 2", 1)
                                time.sleep(1)
                                menu_manager.message("Debug: 1", 1)
                                time.sleep(1)
                                menu_manager.message("Debug: Saving", 1)
                                time.sleep(1)
                                debug_image = camera_image.copy()
                                debug_solution = shared_state.solution()
                                debug_location = shared_state.location()
                                debug_dt = shared_state.datetime()

                                # write images
                                debug_image.save(
                                    f"{utils.debug_dump_dir}/{uid}_raw.png"
                                )
                                debug_image = subtract_background(debug_image)
                                debug_image = debug_image.convert("RGB")
                                debug_image = ImageOps.autocontrast(debug_image)
                                debug_image.save(
                                    f"{utils.debug_dump_dir}/{uid}_sub.png"
                                )

                                ss.save(f"{utils.debug_dump_dir}/{uid}_screenshot.png")

                                with open(
                                    f"{utils.debug_dump_dir}/{uid}_solution.json", "w"
                                ) as f:
                                    json.dump(debug_solution, f, indent=4)

                                with open(
                                    f"{utils.debug_dump_dir}/{uid}_location.json", "w"
                                ) as f:
                                    json.dump(debug_location, f, indent=4)

                                if debug_dt is not None:
                                    with open(
                                        f"{utils.debug_dump_dir}/{uid}_datetime.json",
                                        "w",
                                    ) as f:
                                        json.dump(debug_dt.isoformat(), f, indent=4)

                                # Dump shared state
                                shared_state.serialize(
                                    f"{utils.debug_dump_dir}/{uid}_sharedstate.pkl"
                                )

                                # Dump UI State
                                with open(
                                    f"{utils.debug_dump_dir}/{uid}_uistate.json", "wb"
                                ) as f:
                                    pickle.dump(ui_state, f)

                                console.write(f"Debug dump: {uid}")
                                menu_manager.message("Debug Info Saved", timeout=1)

                        else:
                            if keycode < 10:
                                menu_manager.key_number(keycode)

                            elif keycode == keyboard_base.PLUS:
                                menu_manager.key_plus()

                            elif keycode == keyboard_base.MINUS:
                                menu_manager.key_minus()

                            elif keycode == keyboard_base.SQUARE:
                                menu_manager.key_square()

                            elif keycode == keyboard_base.LEFT:
                                menu_manager.key_left()

                            elif keycode == keyboard_base.UP:
                                menu_manager.key_up()

                            elif keycode == keyboard_base.DOWN:
                                menu_manager.key_down()

                            elif keycode == keyboard_base.RIGHT:
                                menu_manager.key_right()

                menu_manager.update()

                # check for coming out of power save...
                if get_sleep_timeout(cfg) or get_screen_off_timeout(cfg):
                    # make sure that if there is a sleep
                    # time configured, the timouts are reset
                    if screen_dim is None:
                        screen_dim, screen_off = _calculate_timeouts(cfg)

                    _imu = shared_state.imu()
                    if _imu:
                        if _imu["moving"]:
                            screen_dim, screen_off = _calculate_timeouts(cfg)
                            wake_screen(screen_brightness, shared_state, cfg)
                            shared_state.set_power_state(1)  # Normal

                    power_state = shared_state.power_state()
                    # Check for going into power save...
                    if screen_off and time.time() > screen_off and power_state != -1:
                        shared_state.set_power_state(-1)  # screen off
                        keypad_value = (
                            3 if cfg.get_option("keypad_brightness") != "Off" else 0
                        )
                        set_keypad_brightness(keypad_value)
                        display_device.device.hide()
                    elif screen_dim and time.time() > screen_dim and power_state == 1:
                        shared_state.set_power_state(0)  # screen dimmed
                        set_brightness(int(screen_brightness / 4), cfg)
                    if power_state < 1:
                        time.sleep(0.2)

        except KeyboardInterrupt:
            print("SHUTDOWN")
            print("\tClearing console queue...")
            try:
                while True:
                    console_queue.get(block=False)
            except queue.Empty:
                pass

            print("\tKeyboard...")
            try:
                while True:
                    keyboard_queue.get(block=False)
            except queue.Empty:
                keyboard_process.join()

            print("\tServer...")
            server_process.join()

            print("\tGPS...")
            gps_process.terminate()

            print("\tImaging...")
            image_process.join()

            print("\tIMU...")
            imu_process.join()

            print("\tIntegrator...")
            integrator_process.join()

            print("\tSolver...")
            solver_process.join()
            exit()


if __name__ == "__main__":
    print("Starting PiFinder ...")
    logger = logging.getLogger()
    logger.setLevel(logging.INFO)
    logging.getLogger("PIL.PngImagePlugin").setLevel(logging.WARNING)
    logging.getLogger("tetra3.Tetra3").setLevel(logging.WARNING)
    logging.getLogger("picamera2.picamera2").setLevel(logging.WARNING)
    logging.basicConfig(format="%(asctime)s %(name)s: %(levelname)s %(message)s")
    parser = argparse.ArgumentParser(description="eFinder")
    parser.add_argument(
        "-fh",
        "--fakehardware",
        help="Use a fake hardware for imu, gps",
        default=False,
        action="store_true",
        required=False,
    )
    parser.add_argument(
        "-c",
        "--camera",
        help="Specify which camera to use: pi, asi, debug or none",
        default="pi",
        required=False,
    )
    parser.add_argument(
        "-k",
        "--keyboard",
        help="Specify which keyboard to use: pi, local or server",
        default="pi",
        required=False,
    )
    parser.add_argument(
        "--script",
        help="Specify a testing script to run",
        default=None,
        required=False,
    )

    parser.add_argument(
        "-f",
        "--fps",
        help="Display FPS in title bar",
        default=False,
        action="store_true",
        required=False,
    )

    parser.add_argument(
        "--display",
        help="Display Hardware to use",
        default=None,
        required=False,
    )

    parser.add_argument(
        "-n",
        "--notmp",
        help="Don't use the /dev/shm temporary directory.\
                (usefull if not on pi)",
        default=False,
        action="store_true",
        required=False,
    )
    parser.add_argument(
        "-x", "--verbose", help="Set logging to debug mode", action="store_true"
    )
    parser.add_argument("-l", "--log", help="Log to file", action="store_true")
    args = parser.parse_args()
    # add the handlers to the logger
    if args.verbose:
        logger.setLevel(logging.DEBUG)

    if args.fakehardware:
        hardware_platform = "Fake"
        display_hardware = "pg_128"
        from PiFinder import imu_fake as imu
        from PiFinder import gps_fake as gps_monitor
    else:
        hardware_platform = "Pi"
        display_hardware = "ssd1351"
        from rpi_hardware_pwm import HardwarePWM
        from PiFinder import imu_pi as imu  # type: ignore[no-redef]
        from PiFinder import gps_pi as gps_monitor  # type: ignore[no-redef]

    if args.display is not None:
        display_hardware = args.display.lower()

    if args.camera.lower() == "pi":
        logging.debug("using pi camera")
        from PiFinder import camera_pi as camera
    elif args.camera.lower() == "debug":
        logging.debug("using debug camera")
        from PiFinder import camera_debug as camera  # type: ignore[no-redef]
    elif args.camera.lower() == "asi":
        logging.debug("using asi camera")
    else:
        logging.debug("not using camera")
        from PiFinder import camera_none as camera  # type: ignore[no-redef]

    if args.keyboard.lower() == "pi":
        from PiFinder import keyboard_pi as keyboard
    elif args.keyboard.lower() == "local":
        from PiFinder import keyboard_local as keyboard  # type: ignore[no-redef]

    if args.log:
        datenow = datetime.datetime.now()
        filehandler = f"PiFinder-{datenow:%Y%m%d-%H_%M_%S}.log"
        fh = logging.FileHandler(filehandler)
        fh.setLevel(logger.level)
        logger.addHandler(fh)

    main(args.script, args.fps, args.verbose)<|MERGE_RESOLUTION|>--- conflicted
+++ resolved
@@ -390,14 +390,11 @@
                 if ui_command == "set_brightness":
                     set_brightness(screen_brightness, cfg)
                 elif ui_command == "push_object":
-<<<<<<< HEAD
                     # TODO: Re-implement
                     pass
-=======
-                    ui_mode_index = 4
-                    current_module = ui_modes[ui_mode_index]
-                    current_module.active()
->>>>>>> 0999b777
+                    #ui_mode_index = 4
+                    #current_module = ui_modes[ui_mode_index]
+                    #current_module.active()
 
                 # Keyboard
                 keycode = None
