--- conflicted
+++ resolved
@@ -44,7 +44,7 @@
 from PiFinder.ui.console import UIConsole
 from PiFinder.ui.menu_manager import MenuManager
 
-from PiFinder.state import SharedStateObj, UIState, Location
+from PiFinder.state import SharedStateObj, UIState
 
 from PiFinder.image_util import subtract_background
 
@@ -360,24 +360,6 @@
         )
         server_process.start()
 
-<<<<<<< HEAD
-        # Load last location, set lock to false
-        tz_finder = TimezoneFinder()
-        # initial_location = cfg.get_option("last_location")
-        # initial_location["timezone"] = tz_finder.timezone_at(
-        #     lat=initial_location["lat"], lng=initial_location["lon"]
-        # )
-        # initial_location["gps_lock"] = False
-        # initial_location["last_gps_lock"] = None
-        # shared_state.set_location(initial_location)
-        # sf_utils.set_location(
-        #     initial_location["lat"],
-        #     initial_location["lon"],
-        #     initial_location["altitude"],
-        # )
-
-=======
->>>>>>> 79aaa8ef
         console.write("   Camera")
         logger.info("   Camera")
         console.update()
@@ -505,11 +487,7 @@
                     if gps_msg == "fix":
                         # logger.debug("GPS fix msg: %s", gps_content)
                         if gps_content["lat"] + gps_content["lon"] != 0:
-<<<<<<< HEAD
-                            location: Location = shared_state.location()
-=======
                             location = shared_state.location()
->>>>>>> 79aaa8ef
                             # only update if there's no fixed WEB lock, and the precision is better than what we had
                             if location.source != "WEB" and (
                                 not location.lock
@@ -530,20 +508,6 @@
                                     location.lock = gps_content["lock"]
                                 if "lock_type" in gps_content:
                                     location.lock_type = gps_content["lock_type"]
-<<<<<<< HEAD
-                                location.last_gps_lock = (
-                                    datetime.datetime.now().time().isoformat()[:8]
-                                )
-                                location.timezone = tz_finder.timezone_at(
-                                    lat=location.lat, lng=location.lon
-                                )
-                                #     # cfg.set_option("last_location", location)
-                                #     console.write(
-                                #         f'GPS: Location {location.lat} {location.lon} {location.altitude}'
-                                #     )
-                                #     location.lock = True
-
-=======
 
                                 dt = shared_state.datetime()
                                 if dt is None:
@@ -553,7 +517,6 @@
                                 console.write(
                                     f"GPS: Location {location.lat} {location.lon} {location.altitude}"
                                 )
->>>>>>> 79aaa8ef
                                 shared_state.set_location(location)
                                 sf_utils.set_location(
                                     location.lat,
