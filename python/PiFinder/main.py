#!/usr/bin/python
# -*- coding:utf-8 -*-
"""
This module is the main entry point for PiFinder it:
* Initializes the display
* Spawns keyboard process
* Sets up time/location via GPS
* Spawns camers/solver process
* then runs the UI loop

"""

import gettext

import os

# skyfield performance fix, see: https://rhodesmill.org/skyfield/accuracy-efficiency.html
os.environ["OPENBLAS_NUM_THREADS"] = "1"
os.environ["MKL_NUM_THREADS"] = "1"
import time
import queue
import datetime
import json
import uuid
import logging
import argparse
import pickle
import asyncio
import contextlib
from pathlib import Path
from PIL import Image, ImageOps
from multiprocessing import Process, Queue
from multiprocessing.managers import BaseManager

import PiFinder.i18n  # noqa: F401
from PiFinder import solver
from PiFinder import integrator
from PiFinder import config
from PiFinder import pos_server
from PiFinder import utils
from PiFinder import server
from PiFinder import keyboard_interface

from PiFinder.multiproclogging import MultiprocLogging
from PiFinder.catalogs import CatalogBuilder, CatalogFilter, Catalogs
from PiFinder.calc_utils import sf_utils

from PiFinder.ui.console import UIConsole
from PiFinder.ui.menu_manager import MenuManager

from PiFinder.state import SharedStateObj, UIState

from PiFinder.image_util import subtract_background

from PiFinder.displays import DisplayBase, get_display

from StarParty import sp_client

logger = logging.getLogger("main")

hardware_platform = "Pi"
display_hardware = "SSD1351"
display_device: DisplayBase = DisplayBase()
keypad_pwm = None


def init_keypad_pwm():
    # TODO: Keypad pwm class that can be faked maybe?
    global keypad_pwm
    global hardware_platform
    if hardware_platform == "Pi":
        keypad_pwm = HardwarePWM(pwm_channel=1, hz=120)
        keypad_pwm.start(0)


def set_keypad_brightness(percentage: float):
    """
    keypad brightness between 0-100, although effective range seems 0-12
    """
    global keypad_pwm
    if percentage < 0 or percentage > 100:
        logger.error("Invalid percentage for keypad brightness")
        percentage = max(0, min(100, percentage))
    if keypad_pwm:
        keypad_pwm.change_duty_cycle(percentage)


def set_brightness(level, cfg):
    """
    Sets oled/keypad brightness
    0-255
    """
    global display_device
    display_device.set_brightness(level)

    if keypad_pwm:
        # determine offset for keypad
        keypad_offsets = {
            "+3": 2,
            "+2": 1.6,
            "+1": 1.3,
            "0": 1,
            "-1": 0.75,
            "-2": 0.5,
            "-3": 0.25,
            "-4": 0.13,
            "Off": 0,
        }
        keypad_brightness = cfg.get_option("keypad_brightness")
        set_keypad_brightness(level * 0.05 * keypad_offsets[keypad_brightness])


def setup_dirs():
    utils.create_path(Path(utils.data_dir))
    utils.create_path(Path(utils.data_dir, "captures"))
    utils.create_path(Path(utils.data_dir, "obslists"))
    utils.create_path(Path(utils.data_dir, "screenshots"))
    utils.create_path(Path(utils.data_dir, "solver_debug_dumps"))
    utils.create_path(Path(utils.data_dir, "logs"))
    os.chmod(Path(utils.data_dir), 0o777)


class StateManager(BaseManager):
    pass


StateManager.register("SharedState", SharedStateObj)
StateManager.register("UIState", UIState)
StateManager.register("NewImage", Image.new)


class PowerManager:
    def __init__(self, cfg, shared_state, display_device):
        self.cfg = cfg
        self.shared_state = shared_state
        self.display_device = display_device
        self.last_activity = time.time()

    def register_activity(self):
        """
        Resets idle counter, wakes up systems if needed
        returns True if activity caused wakeup
        """
        self.last_activity = time.time()

        # power states
        # 0 = Sleep
        # 1 = Wake
        if self.shared_state.power_state() < 1:
            # wake up
            self.wake_up()
            return True

        return False

    def wake_up(self):
        """
        Do all the wakeup things
        """
        self.last_activity = time.time()
        self.shared_state.set_power_state(1)
        self.wake_screen()

    def go_to_sleep(self):
        """
        Do all the sleep things
        """
        self.shared_state.set_power_state(0)
        self.sleep_screen()

    def update(self):
        """
        Check IMU for activity
        go to sleep if needed
        if asleep, Introduce wait state
        """
        if self.get_sleep_timeout() <= 0:
            # Disabled
            self.register_activity()
            return

        if self.shared_state.power_state() > 0:
            # We are awake, should we sleep?
            if time.time() - self.last_activity > self.get_sleep_timeout():
                self.go_to_sleep()

        else:  # We are asleepd, should we wake up?
            _imu = self.shared_state.imu()
            if _imu:
                if _imu["moving"]:
                    self.wake_up()

        # should we pause execution for a bit?
        if self.shared_state.power_state() < 1:
            time.sleep(0.2)

    def get_sleep_timeout(self):
        """
        returns the sleep timeout amount
        """
        sleep_timeout_option = self.cfg.get_option("sleep_timeout")
        sleep_timeout = {
            "Off": -1,
            "10s": 10,
            "20s": 20,
            "30s": 30,
            "1m": 60,
            "2m": 120,
        }[sleep_timeout_option]
        return sleep_timeout

    def get_screen_off_timeout(self):
        """
        returns the screen off timeout amount
        """
        screen_off_option = self.cfg.get_option("screen_off_timeout")
        screen_off = {
            "Off": -1,
            "30s": 30,
            "1m": 60,
            "10m": 600,
            "30m": 1800,
        }[screen_off_option]
        return screen_off

    def wake_screen(self) -> None:
        screen_brightness = self.cfg.get_option("display_brightness")
        set_brightness(screen_brightness, self.cfg)
        self.display_device.device.show()

    def sleep_screen(self):
        screen_brightness = self.cfg.get_option("display_brightness")
        set_brightness(int(screen_brightness / 4), self.cfg)
        self.display_device.device.show()


async def sp_update_pos(
    sp_client_object: sp_client.SPClient, shared_state: SharedStateObj
) -> None:
    """
    Checks for large enough changes in position
    reports them back to the server if connected
    """
    last_update_pos = (0, 0)
    while True:
        if not sp_client_object.connected:
            await asyncio.sleep(1)
        else:
            solution = shared_state.solution()
            if not solution:
                await asyncio.sleep(1)
            else:
                if (
                    abs(solution["RA"] - last_update_pos[0])
                    + abs(solution["Dec"] - last_update_pos[1])
                    > 0.1
                ):
                    await sp_client_object.update_pos(solution["RA"], solution["Dec"])
                    last_update_pos = (solution["RA"], solution["Dec"])

            await asyncio.sleep(0.1)


async def main(
    log_helper: MultiprocLogging,
    sp_client_object: sp_client.SPClient,
    script_name=None,
    show_fps=False,
    verbose=False,
) -> None:
    """
    Get this show on the road!
    """
    global display_device, display_hardware

    display_device = get_display(display_hardware)
    init_keypad_pwm()
    setup_dirs()

    # Instantiate base keyboard class for keycode
    keyboard_base = keyboard_interface.KeyboardInterface()

    # init queues
    console_queue: Queue = Queue()
    keyboard_queue: Queue = Queue()
    gps_queue: Queue = Queue()
    camera_command_queue: Queue = Queue()
    solver_queue: Queue = Queue()
    alignment_command_queue: Queue = Queue()
    alignment_response_queue: Queue = Queue()
    ui_queue: Queue = Queue()

    # init queues for logging
    keyboard_logqueue: Queue = log_helper.get_queue()
    gps_logqueue: Queue = log_helper.get_queue()
    camera_logqueue: Queue = log_helper.get_queue()
    solver_logqueue: Queue = log_helper.get_queue()
    server_logqueue: Queue = log_helper.get_queue()
    posserver_logqueue: Queue = log_helper.get_queue()
    integrator_logqueque: Queue = log_helper.get_queue()
    imu_logqueue: Queue = log_helper.get_queue()

    # Start log consolidation process first.
    log_helper.start()

    os_detail, platform, arch = utils.get_os_info()
    logger.info("PiFinder running on %s, %s, %s", os_detail, platform, arch)

    # init UI Modes
    command_queues = {
        "camera": camera_command_queue,
        "console": console_queue,
        "ui_queue": ui_queue,
        "align_command": alignment_command_queue,
        "align_response": alignment_response_queue,
        "gps": gps_queue,
    }
    cfg = config.Config()

    # init screen
    screen_brightness = cfg.get_option("display_brightness")
    set_brightness(screen_brightness, cfg)
    if cfg.get_option("screen_direction") == "as_dream":
        display_device.device.rotate = 3

    # Set user interface language
    lang = cfg.get_option("language", "en")
    langXX = gettext.translation(
        "messages", "locale", languages=[lang], fallback=(lang == "en")
    )
    langXX.install()

    import PiFinder.manager_patch as patch

    patch.apply()

    with StateManager() as manager:
        shared_state = manager.SharedState()  # type: ignore[attr-defined]
        location = shared_state.location()
        ui_state = manager.UIState()  # type: ignore[attr-defined]
        ui_state.set_show_fps(show_fps)
        ui_state.set_hint_timeout(cfg.get_option("hint_timeout"))
        shared_state.set_ui_state(ui_state)
        shared_state.set_arch(arch)  # Normal
        logger.debug("Ui state in main is" + str(shared_state.ui_state()))
        console = UIConsole(
            display_device, None, shared_state, command_queues, cfg, Catalogs([])
        )
        console.write("Starting....")
        await console.update()
        logger.info("Starting ....")

        # spawn gps service....
        console.write("   GPS")
        await console.update()
        logger.info("   GPS")
        gps_process = Process(
            name="GPS",
            target=gps_monitor.gps_monitor,
            args=(
                gps_queue,
                console_queue,
                gps_logqueue,
            ),
        )
        gps_process.start()
        console.set_shared_state(shared_state)

        # spawn keyboard service....
        console.write("   Keyboard")
        logger.info("   Keyboard")
<<<<<<< HEAD
        await console.update()
=======
        console.update()
        if cfg.get_option("screen_direction") == "as_dream":
            dream_key_remap = True
        else:
            dream_key_remap = False
>>>>>>> 34e59dc0
        keyboard_process = Process(
            name="Keyboard",
            target=keyboard.run_keyboard,
            args=(keyboard_queue, shared_state, keyboard_logqueue, dream_key_remap),
        )
        keyboard_process.start()
        if script_name:
            script_path = f"../scripts/{script_name}.pfs"
            p = Process(
                name="Script",
                target=keyboard_interface.KeyboardInterface.run_script,
                args=(script_path, keyboard_queue, keyboard_logqueue),
            )
            p.start()

        # Web server
        console.write("   Webserver")
        logger.info("   Webserver")
        await console.update()

        server_process = Process(
            name="Webserver",
            target=server.run_server,
            args=(
                keyboard_queue,
                ui_queue,
                gps_queue,
                shared_state,
                server_logqueue,
                verbose,
            ),
        )
        server_process.start()

        console.write("   Camera")
        logger.info("   Camera")
        await console.update()
        camera_image = manager.NewImage("RGB", (512, 512))  # type: ignore[attr-defined]
        image_process = Process(
            name="Camera",
            target=camera.get_images,
            args=(
                shared_state,
                camera_image,
                camera_command_queue,
                console_queue,
                camera_logqueue,
            ),
        )
        image_process.start()
        await asyncio.sleep(1)

        # IMU
        console.write("   IMU")
        logger.info("   IMU")
        await console.update()
        imu_process = Process(
            name="IMU",
            target=imu.imu_monitor,
            args=(shared_state, console_queue, imu_logqueue),
        )
        imu_process.start()

        # Solver
        console.write("   Solver")
        logger.info("   Solver")
        await console.update()
        solver_process = Process(
            name="Solver",
            target=solver.solver,
            args=(
                shared_state,
                solver_queue,
                camera_image,
                console_queue,
                solver_logqueue,
                alignment_command_queue,
                alignment_response_queue,
                verbose,
            ),
        )
        solver_process.start()

        # Integrator
        console.write("   Integrator")
        logger.info("   Integrator")
        await console.update()
        integrator_process = Process(
            name="Integrator",
            target=integrator.integrator,
            args=(
                shared_state,
                solver_queue,
                console_queue,
                integrator_logqueque,
                verbose,
            ),
        )
        integrator_process.start()

        # Server
        console.write("  POS Server")
        logger.info("  POS Server")
        await console.update()
        posserver_process = Process(
            name="SkySafariServer",
            target=pos_server.run_server,
            args=(shared_state, ui_queue, posserver_logqueue),
        )
        posserver_process.start()

        # Initialize Catalogs
        console.write("   Catalogs")
        logger.info("   Catalogs")
        await console.update()

        # Initialize Catalogs
        catalogs: Catalogs = CatalogBuilder().build(shared_state)

        # Establish the common catalog filter object
        _new_filter = CatalogFilter(shared_state=shared_state)
        _new_filter.load_from_config(cfg)
        catalogs.set_catalog_filter(_new_filter)
        console.write("   Menus")
        await console.update()

        # Initialize menu manager
        menu_manager = MenuManager(
            display_device,
            camera_image,
            shared_state,
            command_queues,
            cfg,
            catalogs,
            sp_client_object,
        )

        # Initialize power manager
        power_manager = PowerManager(cfg, shared_state, display_device)

        # Initialize position monitor/updator for SP
        asyncio.create_task(sp_update_pos(sp_client_object, shared_state))

        # Start main event loop
        console.write("   Event Loop")
        logger.info("   Event Loop")
        await console.update()

        log_time = True
        # Start of main except handler / loop
        try:
            while True:
                # Console
                try:
                    console_msg = console_queue.get(block=False)
                    console.write(console_msg)
                except queue.Empty:
                    await asyncio.sleep(0.1)

                # GPS
                try:
                    gps_msg, gps_content = gps_queue.get(block=False)
                    if gps_msg == "fix":
                        if gps_content["lat"] + gps_content["lon"] != 0:
                            location = shared_state.location()

                            # Only update GPS fixes, as soon as it's loaded or comes from the WEB it's untouchable
                            if (
                                not location.source == "WEB"
                                and not location.source.startswith("CONFIG:")
                                and (
                                    location.error_in_m == 0
                                    or float(gps_content["error_in_m"])
                                    < float(
                                        location.error_in_m
                                    )  # Only if new error is smaller
                                )
                            ):
                                logger.info(
                                    f"Updating GPS location: new content: {gps_content}, old content: {location}"
                                )
                                location.lat = gps_content["lat"]
                                location.lon = gps_content["lon"]
                                location.altitude = gps_content["altitude"]
                                location.source = gps_content["source"]
                                if "error_in_m" in gps_content:
                                    location.error_in_m = gps_content["error_in_m"]
                                if "lock" in gps_content:
                                    location.lock = gps_content["lock"]
                                if "lock_type" in gps_content:
                                    location.lock_type = gps_content["lock_type"]

                                dt = shared_state.datetime()
                                if dt is None:
                                    location.last_gps_lock = "--"
                                else:
                                    location.last_gps_lock = dt.time().isoformat()[:8]
                                console.write(
                                    f"GPS: Location {location.lat} {location.lon} {location.altitude} {location.error_in_m}"
                                )
                                shared_state.set_location(location)
                                sf_utils.set_location(
                                    location.lat,
                                    location.lon,
                                    location.altitude,
                                )
                    if gps_msg == "time":
                        if isinstance(gps_content, datetime.datetime):
                            gps_dt = gps_content
                        else:
                            gps_dt = gps_content["time"]
                        shared_state.set_datetime(gps_dt)
                        if log_time:
                            logger.info("GPS Time (logged only once): %s", gps_dt)
                            log_time = False
                    if gps_msg == "reset":
                        location.reset()
                        shared_state.set_location(location)
                    if gps_msg == "satellites":
                        logger.debug("Main: GPS nr sats seen: %s", gps_content)
                        shared_state.set_sats(gps_content)
                except queue.Empty:
                    pass

                # ui queue
                try:
                    ui_command = ui_queue.get(block=False)
                except queue.Empty:
                    ui_command = None
                if ui_command == "set_brightness":
                    set_brightness(screen_brightness, cfg)
                elif ui_command == "push_object":
                    menu_manager.jump_to_label("recent")
                elif ui_command == "reload_config":
                    cfg.load_config()
                elif ui_command == "test_mode":
                    dt = datetime.datetime(2024, 6, 1, 2, 0, 0)
                    shared_state.set_datetime(dt)
                    location.lat = 35.00
                    location.lon = -118.00
                    location.altitude = 10
                    location.source = "test"
                    location.error_in_m = 5
                    location.lock = True
                    location.lock_type = 3
                    location.last_gps_lock = (
                        datetime.datetime.now().time().isoformat()[:8]
                    )
                    console.write(
                        f"GPS: Location {location.lat} {location.lon} {location.altitude}"
                    )
                    shared_state.set_location(location)
                    sf_utils.set_location(
                        location.lat,
                        location.lon,
                        location.altitude,
                    )

                # Keyboard
                keycode = None
                try:
                    while True:
                        keycode = keyboard_queue.get(block=False)
                except queue.Empty:
                    pass

                # Register activity here will return True if the power
                # state changes.  If so, we DO NOT process this keystroke
                if keycode is not None and power_manager.register_activity() is False:
                    # ignore keystroke if we have been asleep
                    if keycode > 99:
                        # Long left is return to top
                        if keycode == keyboard_base.LNG_LEFT:
                            await menu_manager.key_long_left()

                        # Long right is return to last observed object
                        if keycode == keyboard_base.LNG_RIGHT:
                            await menu_manager.key_long_right()

                        # Long square is marking menu
                        if keycode == keyboard_base.LNG_SQUARE:
                            await menu_manager.key_long_square()

                        # Special codes....
                        if (
                            keycode == keyboard_base.ALT_PLUS
                            or keycode == keyboard_base.ALT_MINUS
                        ):
                            if keycode == keyboard_base.ALT_PLUS:
                                screen_adjust = int(screen_brightness * 0.2)
                                if screen_adjust < 2:
                                    screen_adjust = 2

                                screen_brightness += screen_adjust
                                if screen_brightness > 255:
                                    screen_brightness = 255
                            else:
                                screen_adjust = int(screen_brightness * 0.1)
                                if screen_adjust < 1:
                                    screen_adjust = 1

                                screen_brightness -= screen_adjust
                                if screen_brightness < 0:
                                    screen_brightness = 0

                            set_brightness(screen_brightness, cfg)
                            cfg.set_option("display_brightness", screen_brightness)
                            console.write("Brightness: " + str(screen_brightness))
                            logger.info("Brightness: %s", screen_brightness)

                        if keycode == keyboard_base.ALT_0:
                            # screenshot
                            menu_manager.screengrab()
                            console.write("Screenshot saved")
                            logger.info("Screenshot saved")

                        if keycode == keyboard_base.ALT_RIGHT:
                            # Debug snapshot
                            uid = str(uuid.uuid1()).split("-")[0]

                            # current screen
                            ss = menu_manager.stack[-1].screen.copy()

                            # wait two seconds for any vibration from
                            # pressing the button to pass.
                            menu_manager.message("Debug: 2", 1)
                            await asyncio.sleep(1)
                            menu_manager.message("Debug: 1", 1)
                            await asyncio.sleep(1)
                            menu_manager.message("Debug: Saving", 1)
                            await asyncio.sleep(1)
                            debug_image = camera_image.copy()
                            debug_solution = shared_state.solution()
                            debug_location = shared_state.location()
                            debug_dt = shared_state.datetime()

                            # write images
                            debug_image.save(f"{utils.debug_dump_dir}/{uid}_raw.png")
                            debug_image = subtract_background(debug_image)
                            debug_image = debug_image.convert("RGB")
                            debug_image = ImageOps.autocontrast(debug_image)
                            debug_image.save(f"{utils.debug_dump_dir}/{uid}_sub.png")

                            ss.save(f"{utils.debug_dump_dir}/{uid}_screenshot.png")

                            with open(
                                f"{utils.debug_dump_dir}/{uid}_solution.json", "w"
                            ) as f:
                                json.dump(debug_solution, f, indent=4)

                            with open(
                                f"{utils.debug_dump_dir}/{uid}_location.json", "w"
                            ) as f:
                                json.dump(debug_location, f, indent=4)

                            if debug_dt is not None:
                                with open(
                                    f"{utils.debug_dump_dir}/{uid}_datetime.json",
                                    "w",
                                ) as f:
                                    json.dump(debug_dt.isoformat(), f, indent=4)

                            # Dump shared state
                            shared_state.serialize(
                                f"{utils.debug_dump_dir}/{uid}_sharedstate.pkl"
                            )

                            # Dump UI State
                            with open(
                                f"{utils.debug_dump_dir}/{uid}_uistate.json", "wb"
                            ) as f:
                                pickle.dump(ui_state, f)

                            console.write(f"Debug dump: {uid}")
                            logger.info(f"Debug dump: {uid}")
                            menu_manager.message("Debug Info Saved", timeout=1)

                    else:
                        if keycode < 10:
                            await menu_manager.key_number(keycode)

                        elif keycode == keyboard_base.PLUS:
                            await menu_manager.key_plus()

                        elif keycode == keyboard_base.MINUS:
                            await menu_manager.key_minus()

                        elif keycode == keyboard_base.SQUARE:
                            await menu_manager.key_square()

                        elif keycode == keyboard_base.LEFT:
                            await menu_manager.key_left()

                        elif keycode == keyboard_base.UP:
                            await menu_manager.key_up()

                        elif keycode == keyboard_base.DOWN:
                            await menu_manager.key_down()

                        elif keycode == keyboard_base.RIGHT:
                            await menu_manager.key_right()

                await menu_manager.update()
                power_manager.update()
                await asyncio.sleep(0.01)

        except KeyboardInterrupt:
            logger.info("KeyboardInterrupt received: shutting down.")
            logger.info("SHUTDOWN")
            try:
                logger.debug("\tClearing console queue...")
                while True:
                    console_queue.get(block=False)
            except queue.Empty:
                pass

            logger.info("\tKeyboard...")
            try:
                while True:
                    keyboard_queue.get(block=False)
            except queue.Empty:
                keyboard_process.join()

            logger.info("\tServer...")
            server_process.join()

            logger.info("\tPos Server...")
            posserver_process.join()

            logger.info("\tGPS...")
            gps_process.terminate()

            logger.info("\tImaging...")
            image_process.join()

            logger.info("\tIMU...")
            imu_process.join()

            logger.info("\tIntegrator...")
            integrator_process.join()

            logger.info("\tSolver...")
            solver_process.join()

            log_helper.join()
            exit()


async def start_main(rlogger, log_helper, keyboard_script, fps: bool, verbose):
    # create star_party client
    sp_client_object = sp_client.SPClient()

    main_loop_task = asyncio.create_task(
        main(log_helper, sp_client_object, keyboard_script, fps, verbose)
    )
    try:
        done, _pending = await asyncio.wait(
            [main_loop_task], return_when=asyncio.FIRST_COMPLETED
        )
        for task in done:
            if (e := task.exception()) is not None:
                raise e

    except Exception as e:
        rlogger.exception("Exception in main(). Aborting program.")
        os._exit(1)

    finally:
        for task in main_loop_task:
            task.cancel()
            with contextlib.suppress(asyncio.CancelledError):
                await task
        os._exit(0)


if __name__ == "__main__":
    print("Bootstrap logging configuration ...")
    logging.basicConfig(format="%(asctime)s BASIC %(name)s: %(levelname)s %(message)s")
    rlogger = logging.getLogger()
    rlogger.setLevel(logging.INFO)
    log_path = utils.data_dir / "pifinder.log"
    try:
        log_helper = MultiprocLogging(
            Path("pifinder_logconf.json"),
            log_path,
        )
        MultiprocLogging.configurer(log_helper.get_queue())
    except FileNotFoundError:
        rlogger.warning(
            "Cannot find log configuration file, proceeding with basic configuration."
        )
        rlogger.warning("Logs will not be stored on disk, unless you use --log")
        logging.getLogger("PIL.PngImagePlugin").setLevel(logging.WARNING)
        logging.getLogger("tetra3.Tetra3").setLevel(logging.WARNING)
        logging.getLogger("picamera2.picamera2").setLevel(logging.WARNING)

    rlogger.info("Starting PiFinder ...")
    parser = argparse.ArgumentParser(description="eFinder")
    parser.add_argument(
        "-fh",
        "--fakehardware",
        help="Use fake hardware for imu, gps",
        default=False,
        action="store_true",
        required=False,
    )
    parser.add_argument(
        "-c",
        "--camera",
        help="Specify which camera to use: pi, asi, debug or none",
        default="pi",
        required=False,
    )
    parser.add_argument(
        "-k",
        "--keyboard",
        help="Specify which keyboard to use: pi, local or server",
        default="pi",
        required=False,
    )
    parser.add_argument(
        "--script",
        help="Specify a testing script to run",
        default=None,
        required=False,
    )

    parser.add_argument(
        "-f",
        "--fps",
        help="Display FPS in title bar",
        default=False,
        action="store_true",
        required=False,
    )

    parser.add_argument(
        "--display",
        help="Display Hardware to use",
        default=None,
        required=False,
    )

    parser.add_argument(
        "-n",
        "--notmp",
        help="Don't use the /dev/shm temporary directory.\
                (usefull if not on pi)",
        default=False,
        action="store_true",
        required=False,
    )
    parser.add_argument(
        "-x", "--verbose", help="Set logging to debug mode", action="store_true"
    )
    parser.add_argument("-l", "--log", help="Log to file", action="store_true")
    parser.add_argument(
        "--lang",
        help="Force user interface language (iso2 code). Changes configuration",
        type=str,
    )
    args = parser.parse_args()
    # add the handlers to the logger
    if args.verbose:
        rlogger.setLevel(logging.DEBUG)

    import importlib

    if args.fakehardware:
        hardware_platform = "Fake"
        display_hardware = "pg_128"
        imu = importlib.import_module("PiFinder.imu_fake")
        gps_monitor = importlib.import_module("PiFinder.gps_fake")
    else:
        hardware_platform = "Pi"
        display_hardware = "ssd1351"
        from rpi_hardware_pwm import HardwarePWM

        imu = importlib.import_module("PiFinder.imu_pi")
        cfg = config.Config()
        gps_type = cfg.get_option("gps_type")
        if gps_type == "ublox":
            gps_monitor = importlib.import_module("PiFinder.gps_ubx")
        else:
            gps_monitor = importlib.import_module("PiFinder.gps_gpsd")

    if args.display is not None:
        display_hardware = args.display.lower()

    if args.camera.lower() == "pi":
        rlogger.info("using pi camera")
        from PiFinder import camera_pi as camera
    elif args.camera.lower() == "debug":
        rlogger.info("using debug camera")
        from PiFinder import camera_debug as camera  # type: ignore[no-redef]
    elif args.camera.lower() == "asi":
        rlogger.info("using asi camera")
    else:
        rlogger.warn("not using camera")
        from PiFinder import camera_none as camera  # type: ignore[no-redef]

    if args.keyboard.lower() == "pi":
        from PiFinder import keyboard_pi as keyboard

        rlogger.info("using pi keyboard hat")
    elif args.keyboard.lower() == "local":
        from PiFinder import keyboard_local as keyboard  # type: ignore[no-redef]

        rlogger.info("using local keyboard")
    elif args.keyboard.lower() == "none":
        from PiFinder import keyboard_none as keyboard  # type: ignore[no-redef]

        rlogger.warning("using no keyboard")

    if args.lang:
        if args.lang.lower() not in ["en", "de", "fr", "es"]:
            raise Exception(f"Unknown language '{args.lang}' passed via command line.")
        else:
            config.Config().set_option("language", args.lang)

    asyncio.run(start_main(rlogger, log_helper, args.script, args.fps, args.verbose))<|MERGE_RESOLUTION|>--- conflicted
+++ resolved
@@ -369,15 +369,11 @@
         # spawn keyboard service....
         console.write("   Keyboard")
         logger.info("   Keyboard")
-<<<<<<< HEAD
-        await console.update()
-=======
-        console.update()
+        await console.update()
         if cfg.get_option("screen_direction") == "as_dream":
             dream_key_remap = True
         else:
             dream_key_remap = False
->>>>>>> 34e59dc0
         keyboard_process = Process(
             name="Keyboard",
             target=keyboard.run_keyboard,
