--- conflicted
+++ resolved
@@ -1,12 +1,9 @@
 import glob
 import re
 from typing import Dict, Any
-<<<<<<< HEAD
-import sh
-=======
-
->>>>>>> bddcae06
+
 try:
+    import sh
     from sh import wpa_cli, unzip, su, passwd
     REAL_SYS_UTILS = True
 except ImportError:
