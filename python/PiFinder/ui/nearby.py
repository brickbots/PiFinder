--- conflicted
+++ resolved
@@ -94,12 +94,7 @@
         self.space_calculator = SpaceCalculatorFixed(self.fonts.base.line_length - 2)
         self.closest_objects = []
         self.closest_objects_text = []
-<<<<<<< HEAD
-        self.objects_balltree = None
-=======
-        self.font_large = fonts.large
         self.objects_balltree: Optional[Tuple[List[CompositeObject], BallTree]]
->>>>>>> 12452040
         self.closest_objects_finder = ClosestObjectsFinder()
         self.current_line = -1
         self.mode_cycle = cycle(Modes)
@@ -137,17 +132,10 @@
 
     def format_az_alt(self, point_az, point_alt):
         if point_az >= 0:
-<<<<<<< HEAD
             az_arrow_symbol = self._LEFT_ARROW
         else:
             point_az *= -1
             az_arrow_symbol = self._RIGHT_ARROW
-=======
-            az_arrow_symbol = self.left_arrow
-        else:
-            point_az *= -1
-            az_arrow_symbol = self.right_arrow
->>>>>>> 12452040
 
         if point_az < 1:
             az_string = f"{az_arrow_symbol}{point_az:04.2f}"
@@ -208,28 +196,9 @@
                 self.shared_state.solution()["Dec"],
             )
             if not self.objects_balltree:
-<<<<<<< HEAD
-                (
-                    closest_objects,
-                    self.objects_balltree,
-                ) = self.closest_objects_finder.get_closest_objects(
-                    self.shared_state.solution()["RA"],
-                    self.shared_state.solution()["Dec"],
-                    self.max_objects,
-                    catalogs=self.catalog_tracker.catalogs,
-                )
-            else:
-                closest_objects = (
-                    self.closest_objects_finder.get_closest_objects_cached(
-                        self.shared_state.solution()["RA"],
-                        self.shared_state.solution()["Dec"],
-                        self.max_objects,
-                        self.objects_balltree,
-=======
                 self.objects_balltree = (
                     self.closest_objects_finder.calculate_objects_balltree(
                         ra, dec, catalogs=self.catalog_tracker.catalogs
->>>>>>> 12452040
                     )
                 )
             closest_objects = self.closest_objects_finder.get_closest_objects(
@@ -354,14 +323,8 @@
         elif self.current_mode == Modes.INFO:
             text_lines = self.create_info_text()
 
-<<<<<<< HEAD
         self.clear_screen()
         line = self.display_class.titlebar_height
-=======
-        # Clear Screen
-        self.draw.rectangle((0, 0, 128, 128), fill=self.colors.get(0))
-        line = 17
->>>>>>> 12452040
         # Draw the closest objects
         for obj_type, txt in text_lines:
             marker = OBJ_TYPE_MARKERS.get(obj_type)
