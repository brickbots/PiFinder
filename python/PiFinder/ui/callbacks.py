--- conflicted
+++ resolved
@@ -144,7 +144,6 @@
 
 def gps_reset(ui_module: UIModule) -> None:
     ui_module.command_queues["gps"].put(("reset", {}))
-<<<<<<< HEAD
     ui_module.message("Location Reset", 2)
     
 def set_time(ui_module: UIModule, time_str: str) -> None:
@@ -171,7 +170,4 @@
     dt_with_timezone = timezone.localize(dt_with_date)
 
     ui_module.command_queues["gps"].put(("time", {"time": dt_with_timezone}))
-    ui_module.message(f"Time: {time_str}", 2)
-=======
-    ui_module.message("Location Reset", 2)
->>>>>>> 7f49d5f7
+    ui_module.message(f"Time: {time_str}", 2)