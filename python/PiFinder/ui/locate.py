--- conflicted
+++ resolved
@@ -55,14 +55,10 @@
         self.last_update_time = time.time()
         self.ui_catalog = ui_catalog
 
-<<<<<<< HEAD
-        self._elipsis_count = 0
-=======
         # cache some display stuff
 
         self.az_anchor = (25, self.display_class.resY - (self.fonts.huge.height * 2.2))
         self.alt_anchor = (25, self.display_class.resY - (self.fonts.huge.height * 1.1))
->>>>>>> af1cca8d
 
     def save_list(self, option):
         self._config_options["Load"]["value"] = ""
@@ -266,37 +262,6 @@
             self.ui_state.target(),
         )
         if not point_az:
-<<<<<<< HEAD
-            if self.shared_state.solution() is None:
-                self.draw.text(
-                    (10, 70),
-                    "No solve",
-                    font=self.font_large,
-                    fill=self.colors.get(255),
-                )
-                self.draw.text(
-                    (10, 90),
-                    f"yet{'.' * int(self._elipsis_count / 10)}",
-                    font=self.font_large,
-                    fill=self.colors.get(255),
-                )
-            else:
-                self.draw.text(
-                    (10, 70),
-                    "Searching",
-                    font=self.font_large,
-                    fill=self.colors.get(255),
-                )
-                self.draw.text(
-                    (10, 90),
-                    f"for GPS{'.' * int(self._elipsis_count / 10)}",
-                    font=self.font_large,
-                    fill=self.colors.get(255),
-                )
-            self._elipsis_count += 1
-            if self._elipsis_count > 39:
-                self._elipsis_count = 0
-=======
             self.draw.text(
                 self.az_anchor,
                 " ---.-",
@@ -309,7 +274,6 @@
                 font=self.fonts.huge.font,
                 fill=self.colors.get(255),
             )
->>>>>>> af1cca8d
         else:
             if point_az < 0:
                 point_az *= -1
@@ -320,68 +284,38 @@
             # Change decimal points when within 1 degree
             if point_az < 1:
                 self.draw.text(
-<<<<<<< HEAD
-                    (0, 50),
-                    f"{az_arrow}{point_az : >5.2f}",
-                    font=self.font_huge,
-=======
                     self.az_anchor,
                     f"{az_arrow} {point_az : >5.2f}",
                     font=self.fonts.huge.font,
->>>>>>> af1cca8d
                     fill=self.colors.get(indicator_color),
                 )
             else:
                 self.draw.text(
-<<<<<<< HEAD
-                    (0, 50),
-                    f"{az_arrow}{point_az : >5.1f}",
-                    font=self.font_huge,
-=======
                     self.az_anchor,
                     f"{az_arrow} {point_az : >5.1f}",
                     font=self.fonts.huge.font,
->>>>>>> af1cca8d
                     fill=self.colors.get(indicator_color),
                 )
 
             if point_alt < 0:
                 point_alt *= -1
-<<<<<<< HEAD
+                alt_arrow = self._UP_ARROW
+            else:
                 alt_arrow = self._DOWN_ARROW
-            else:
-                alt_arrow = self._UP_ARROW
-=======
-                alt_arrow = self._UP_ARROW
-            else:
-                alt_arrow = self._DOWN_ARROW
->>>>>>> af1cca8d
 
             # Change decimal points when within 1 degree
             if point_alt < 1:
                 self.draw.text(
-<<<<<<< HEAD
-                    (0, 84),
-                    f"{alt_arrow}{point_alt : >5.2f}",
-                    font=self.font_huge,
-=======
                     self.alt_anchor,
                     f"{alt_arrow} {point_alt : >5.2f}",
                     font=self.fonts.huge.font,
->>>>>>> af1cca8d
                     fill=self.colors.get(indicator_color),
                 )
             else:
                 self.draw.text(
-<<<<<<< HEAD
-                    (0, 84),
-                    f"{alt_arrow}{point_alt : >5.1f}",
-                    font=self.font_huge,
-=======
                     self.alt_anchor,
                     f"{alt_arrow} {point_alt : >5.1f}",
                     font=self.fonts.huge.font,
->>>>>>> af1cca8d
                     fill=self.colors.get(indicator_color),
                 )
 
