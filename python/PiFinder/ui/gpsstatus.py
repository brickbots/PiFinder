--- conflicted
+++ resolved
@@ -193,22 +193,11 @@
         )
         draw_pos += 10
 
-<<<<<<< HEAD
 
         time = self.shared_state.local_datetime()
         self.draw.text(
             (0, draw_pos),
-            f"Time: {time.strftime('%H:%M:%S') if time else 'N/A'}",
-=======
-        local_time = self.shared_state.local_datetime()
-        if local_time:
-            time_text = f"Time: {local_time.strftime('%H:%M:%S')}"
-        else:
-            time_text = "Time: ---"
-        self.draw.text(
-            (0, draw_pos),
-            time_text,
->>>>>>> 53504531
+            f"Time: {time.strftime('%H:%M:%S') if time else '---'}",
             font=self.fonts.base.font,
             fill=self.colors.get(128),
         )
