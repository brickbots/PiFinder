#!/usr/bin/python
# -*- coding:utf-8 -*-
"""
This module contains the base UIModule class

"""

import time
import uuid
from itertools import cycle
from typing import Type, Union

from PIL import Image, ImageDraw
from PiFinder import utils
from PiFinder.image_util import make_red
from PiFinder.displays import DisplayBase
from PiFinder.config import Config
from PiFinder.ui.marking_menus import MarkingMenu
from PiFinder.catalogs import Catalogs


class UIModule:
    __title__ = "BASE"
    __help_name__ = ""
    __uuid__ = str(uuid.uuid1()).split("-")[0]
    _config_options: dict
    _CAM_ICON = ""
    _IMU_ICON = ""
    _GPS_ICON = "󰤉"
    _LEFT_ARROW = ""
    _RIGHT_ARROW = ""
    _UP_ARROW = ""
    _DOWN_ARROW = ""
    _CHECKMARK = ""
    _SQUARE_ = "󰝤"
    _ARROWS_ = ""
    _PLUS_ = "󰐕"
    _MINUS_ = "󰍴"
    _PLUSMINUS_ = "󰐕/󰍴"
    _gps_brightness = 0
    _unmoved = False  # has the telescope moved since the last cam solve?
    _display_mode_list = [None]  # List of display modes
    marking_menu: Union[None, MarkingMenu] = None

    def __init__(
        self,
        display_class: Type[DisplayBase],
        camera_image,
        shared_state,
        command_queues,
        config_object,
        catalogs: Catalogs,
        item_definition={},
        add_to_stack=None,
        remove_from_stack=None,
        jump_to_label=None,
    ):
        assert shared_state is not None
        self.title = self.__title__
        self.display_class = display_class
        self.display = display_class.device
        self.colors = display_class.colors
        self.shared_state = shared_state
        self.catalogs = catalogs
        self.ui_state = shared_state.ui_state()
        self.camera_image = camera_image
        self.command_queues = command_queues
        self.add_to_stack = add_to_stack
        self.remove_from_stack = remove_from_stack
        self.jump_to_label = jump_to_label

        # mode stuff
        self._display_mode_cycle = cycle(self._display_mode_list)
        self.display_mode = next(self._display_mode_cycle)

        self.screen = Image.new("RGB", display_class.resolution)
        self.draw = ImageDraw.Draw(self.screen, mode="RGBA")
        self.fonts = self.display_class.fonts

        # UI Module definition
        self.item_definition = item_definition
        self.title = item_definition.get("name", self.title)

        self.config_object: Config = config_object

        # FPS
        self.fps = 0
        self.frame_count = 0
        self.last_fps_sample_time = time.time()

        # anim timer stuff
        self.last_update_time = time.time()

    def active(self):
        """
        Called when a module becomes active
        i.e. foreground controlling display
        """
        pass

    def inactive(self):
        """
        Called when a module becomes inactive
        i.e. leaving a UI screen
        """
        pass

    def help(self) -> Union[None, list[Image.Image]]:
        """
        Called when help is selected from the
        marking menu.  Should render the
        help screens as a list of images to be displayed
        up/down arrow will scroll through images
        """
        if self.__help_name__ == "":
            return None

        help_image_list = []
        help_image_path = utils.pifinder_dir / "help" / self.__help_name__
        for i in range(1, 10):
            try:
                help_image = Image.open(help_image_path / f"{i}.png")
            except FileNotFoundError:
                break

            # help_image_list.append(
            #    convert_image_to_mode(help_image, self.colors.mode)
            # )

            help_image_list.append(make_red(help_image, self.colors))

        if help_image_list == []:
            return None
        return help_image_list

    def update(self, force=False) -> None:
        """
        Called to trigger UI Updates
        to be overloaded by subclases and shoud
        end up calling self.screen_update to
        to the actual screen draw
        retun the results of the screen_update to
        pass any signals back to main
        """
        self.screen_update()

    def clear_screen(self):
        """
        Clears the screen (draws rectangle in black)
        """
        self.draw.rectangle(
            [
                0,
                0,
                self.display_class.resX,
                self.display_class.resY,
            ],
            fill=self.colors.get(0),
        )

    def message(self, message, timeout: float = 2, size=(5, 44, 123, 84)):
        """
        Creates a box with text in the center of the screen.
        Waits timeout in seconds
        """

        # shadow
        self.draw.rectangle(
            (size[0] + 5, size[1] + 5, size[2] + 5, size[3] + 5),
            fill=self.colors.get(0),
            outline=self.colors.get(0),
        )
        self.draw.rectangle(size, fill=self.colors.get(0), outline=self.colors.get(128))

        line_length = int((size[2] - size[0]) / self.fonts.bold.width)
        message = " " * int((line_length - len(message)) / 2) + message

        self.draw.text(
            (size[0] + 4, size[1] + 5),
            message,
            font=self.fonts.bold.font,
            fill=self.colors.get(255),
        )
        self.display.display(self.screen.convert(self.display.mode))
        self.ui_state.set_message_timeout(timeout + time.time())

    def screen_update(self, title_bar=True, button_hints=True) -> None:
        """
        called to trigger UI updates
        takes self.screen adds title bar and
        writes to display
        """

        if title_bar:
            fg = self.colors.get(0)
            bg = self.colors.get(64)
            self.draw.rectangle(
                [0, 0, self.display_class.resX, self.display_class.titlebar_height],
                fill=bg,
            )
            if self.ui_state.show_fps():
                self.draw.text(
                    (6, 1), str(self.fps), font=self.fonts.bold.font, fill=fg
                )
            else:
                self.draw.text((6, 1), self.title, font=self.fonts.bold.font, fill=fg)
            imu = self.shared_state.imu()
            moving = True if imu and imu["pos"] and imu["moving"] else False

            # GPS status
<<<<<<< HEAD
            if self.shared_state.location().lock:
=======
            if self.shared_state.altaz_ready():
>>>>>>> 79aaa8ef
                self._gps_brightness = 0
            else:
                gps_anim = int(128 * (time.time() - self.last_update_time)) + 1
                self._gps_brightness += gps_anim
                if self._gps_brightness > 64:
                    self._gps_brightness = -128

            _gps_color = self.colors.get(
                self._gps_brightness if self._gps_brightness > 0 else 0
            )
            self.draw.text(
                (self.display_class.resX * 0.8, -2),
                self._GPS_ICON,
                font=self.fonts.icon_bold_large.font,
                fill=_gps_color,
            )

            if moving:
                self._unmoved = False

            if self.shared_state:
                if self.shared_state.solve_state():
                    solution = self.shared_state.solution()
                    cam_active = solution["solve_time"] == solution["cam_solve_time"]
                    # a fresh cam solve sets unmoved to True
                    self._unmoved = True if cam_active else self._unmoved
                    if self._unmoved:
                        time_since_cam_solve = time.time() - solution["cam_solve_time"]
                        var_fg = min(64, int(time_since_cam_solve / 6 * 64))
                    # self.draw.rectangle([115, 2, 125, 14], fill=bg)

                    if self._unmoved:
                        self.draw.text(
                            (self.display_class.resX * 0.91, -2),
                            self._CAM_ICON,
                            font=self.fonts.icon_bold_large.font,
                            fill=var_fg,
                        )

                    if len(self.title) < 9:
                        # draw the constellation
                        constellation = solution["constellation"]
                        self.draw.text(
                            (self.display_class.resX * 0.54, 1),
                            constellation,
                            font=self.fonts.bold.font,
                            fill=fg if self._unmoved else self.colors.get(32),
                        )
                else:
                    # no solve yet....
                    self.draw.text(
                        (self.display_class.resX * 0.91, 0),
                        "X",
                        font=self.fonts.bold.font,
                        fill=fg,
                    )

        # FPS
        self.frame_count += 1
        if int(time.time()) - self.last_fps_sample_time > 0:
            # flipped second
            self.fps = self.frame_count
            self.frame_count = 0
            self.last_fps_sample_time = int(time.time())

        self.last_update_time = time.time()

    # Marking menu items
    def cycle_display_mode(self):
        """
        Cycle through available display modes
        for a module.  Invoked when the square
        key is pressed
        """
        self.display_mode = next(self._display_mode_cycle)

    def key_number(self, number):
        pass

    def key_plus(self):
        pass

    def key_minus(self):
        pass

    def key_square(self):
        self.cycle_display_mode()
        self.update()

    def key_long_up(self):
        pass

    def key_long_down(self):
        pass

    def key_long_right(self):
        pass

    def key_up(self):
        pass

    def key_down(self):
        pass

    def key_right(self):
        pass

    def key_left(self) -> bool:
        """
        This is passed through from menu_manager
        and normally results in the module being
        removed from the stack.  Return False to
        override the remove from stack behavior
        """
        return True<|MERGE_RESOLUTION|>--- conflicted
+++ resolved
@@ -208,11 +208,7 @@
             moving = True if imu and imu["pos"] and imu["moving"] else False
 
             # GPS status
-<<<<<<< HEAD
-            if self.shared_state.location().lock:
-=======
             if self.shared_state.altaz_ready():
->>>>>>> 79aaa8ef
                 self._gps_brightness = 0
             else:
                 gps_anim = int(128 * (time.time() - self.last_update_time)) + 1
