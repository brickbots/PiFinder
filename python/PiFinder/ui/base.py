--- conflicted
+++ resolved
@@ -76,41 +76,9 @@
         self.frame_count = 0
         self.last_fps_sample_time = time.time()
 
-<<<<<<< HEAD
-=======
         # anim timer stuff
         self.last_update_time = time.time()
 
-    def exit_config(self, option):
-        """
-        Handy callback for exiting
-        config on option select
-        """
-        return True
-
-    def update_config(self):
-        """
-        callback when config is updated
-        """
-        return True
-
-    def cycle_config(self, config_item, direction=1):
-        """
-        Cycles through a config option
-        wrapping if needed
-        """
-        current_index = self._config_options[config_item]["options"].index(
-            self._config_options[config_item]["value"]
-        )
-        current_index += direction
-        if current_index >= len(self._config_options[config_item]["options"]):
-            current_index = 0
-
-        self._config_options[config_item]["value"] = self._config_options[config_item][
-            "options"
-        ][current_index]
-
->>>>>>> bb0a91da
     def screengrab(self):
         self.ss_count += 1
         ss_imagepath = self.ss_path + f"_{self.ss_count :0>3}.png"
@@ -267,16 +235,8 @@
         if self.shared_state:
             self.shared_state.set_screen(screen_to_display)
 
-<<<<<<< HEAD
+        self.last_update_time = time.time()
         return
-=======
-        self.last_update_time = time.time()
-
-        # We can return a UIModule class name to force a switch here
-        tmp_return = self.switch_to
-        self.switch_to = None
-        return tmp_return
->>>>>>> bb0a91da
 
     def check_hotkey(self, key):
         """
