#!/usr/bin/python
# -*- coding:utf-8 -*-
"""
This module contains the base UIModule class

"""

import os
import time
import uuid
from itertools import cycle
from typing import Type, Union
from dataclasses import dataclass

from PIL import Image, ImageDraw
from PiFinder import utils
from PiFinder.displays import DisplayBase
from PiFinder.config import Config


@dataclass
class MarkingMenuOption:
    display: bool = True  # Should this item be drawn?
    enabled: bool = True  # Should this item be enabled/clickable
    label: str = ""
    selected: bool = False  # Draw highlighted?

    def __str__(self):
        return self.label

    def __repr__(self):
        return self.label


class UIModule:
    __title__ = "BASE"
    __uuid__ = str(uuid.uuid1()).split("-")[0]
    _config_options: dict
    _CAM_ICON = ""
    _IMU_ICON = ""
    _GPS_ICON = "󰤉"
    _LEFT_ARROW = ""
    _RIGHT_ARROW = ""
    _UP_ARROW = ""
    _DOWN_ARROW = ""
    _CHECKMARK = ""
    _gps_brightness = 0
    _unmoved = False  # has the telescope moved since the last cam solve?
    _display_mode_list = [None]  # List of display modes
    _marking_menu_items: Union[None, list[MarkingMenuOption]] = None

    def __init__(
        self,
        display_class: Type[DisplayBase],
        camera_image,
        shared_state,
        command_queues,
        config_object,
        catalogs=None,
        item_definition={},
        add_to_stack=None,
        remove_from_stack=None,
    ):
        assert shared_state is not None
        self.title = self.__title__
        self.display_class = display_class
        self.display = display_class.device
        self.colors = display_class.colors
        self.shared_state = shared_state
        self.catalogs = catalogs
        self.ui_state = shared_state.ui_state()
        self.camera_image = camera_image
        self.command_queues = command_queues
        self.add_to_stack = add_to_stack
        self.remove_from_stack = remove_from_stack

        # mode stuff
        self._display_mode_cycle = cycle(self._display_mode_list)
        self.display_mode = next(self._display_mode_cycle)

        self.screen = Image.new("RGB", display_class.resolution)
        self.draw = ImageDraw.Draw(self.screen, mode="RGBA")
        self.fonts = self.display_class.fonts

        # UI Module definition
        self.item_definition = item_definition
        self.title = item_definition.get("name", self.title)

        # Precalculate marking menu for resolution indepedance
        mm_box_size = (56, 28)
        mm_box_horizontal_spacing = int(
            (
                self.display_class.resY
                - self.display_class.titlebar_height
                - (mm_box_size[1] * 3)
            )
            / 4
        )
        mm_box_vertical_spacing = int(
            (self.display_class.resX - (mm_box_size[0] * 2)) / 3
        )
        self._mm_menu_boxes = [
            (
                self.display_class.resX / 2 - mm_box_size[0] / 2,
                self.display_class.titlebar_height + mm_box_horizontal_spacing,
                self.display_class.resX / 2 + mm_box_size[0] / 2,
                self.display_class.titlebar_height
                + mm_box_horizontal_spacing
                + mm_box_size[1],
            ),
            (
                self.display_class.resX - mm_box_vertical_spacing - mm_box_size[0],
                self.display_class.titlebar_height
                + (mm_box_horizontal_spacing * 2)
                + mm_box_size[1],
                self.display_class.resX - mm_box_vertical_spacing,
                self.display_class.titlebar_height
                + (mm_box_horizontal_spacing * 2)
                + (mm_box_size[1] * 2),
            ),
            (
                self.display_class.resX / 2 - mm_box_size[0] / 2,
                self.display_class.resY - mm_box_horizontal_spacing - mm_box_size[1],
                self.display_class.resX / 2 + mm_box_size[0] / 2,
                self.display_class.resY - mm_box_horizontal_spacing,
            ),
            (
                mm_box_vertical_spacing,
                self.display_class.titlebar_height
                + (mm_box_horizontal_spacing * 2)
                + mm_box_size[1],
                mm_box_vertical_spacing + mm_box_size[0],
                self.display_class.titlebar_height
                + (mm_box_horizontal_spacing * 2)
                + (mm_box_size[1] * 2),
            ),
        ]
        self._mm_text_anchor_offset = (
            1,
            int((mm_box_size[1] - self.fonts.bold.height) / 2),
        )
        self._mm_menu_box_text_width = int(mm_box_size[0] / self.fonts.bold.width)

        # screenshot stuff
        root_dir = str(utils.data_dir)
        prefix = f"{self.__uuid__}_{self.title}"
        self.ss_path = os.path.join(root_dir, "screenshots", prefix)
        self.ss_count = 0
        self.config_object: Config = config_object

        # FPS
        self.fps = 0
        self.frame_count = 0
        self.last_fps_sample_time = time.time()

        # anim timer stuff
        self.last_update_time = time.time()

    def screengrab(self):
        self.ss_count += 1
        ss_imagepath = self.ss_path + f"_{self.ss_count :0>3}.png"
        ss = self.screen.copy()
        ss.save(ss_imagepath)

    def active(self):
        """
        Called when a module becomes active
        i.e. foreground controlling display
        """
        self.button_hints_timer = time.time()
        pass

    def update(self, force=False):
        """
        Called to trigger UI Updates
        to be overloaded by subclases and shoud
        end up calling self.screen_update to
        to the actual screen draw
        retun the results of the screen_update to
        pass any signals back to main
        """
        return self.screen_update()

    def clear_screen(self):
        """
        Clears the screen (draws rectangle in black)
        """
        self.draw.rectangle(
            [
                0,
                0,
                self.display_class.resX,
                self.display_class.resY,
            ],
            fill=self.colors.get(0),
        )

<<<<<<< HEAD
    def draw_marking_menu(self):
        """
        Draws the marking menu
        """

        # dim the background
        self.draw.rectangle(
            [
                0,
                self.display_class.titlebar_height,
                self.display_class.resX,
                self.display_class.resY,
            ],
            fill=(0, 0, 0, 128),
        )

        # cycle through starting at top and going clockwise
        # draw four boxes with the contents of the marking
        # menu labels
        for i, mm_item in enumerate(self._marking_menu_items):
            if mm_item.display:
                if mm_item.selected:
                    box_fill = 128
                    text_color = 0
                else:
                    box_fill = 0
                    text_color = 255

                self.draw.rectangle(
                    self._mm_menu_boxes[i],
                    outline=self.colors.get(192),
                    fill=self.colors.get(box_fill),
                )
                box_padding = " " * int(
                    (self._mm_menu_box_text_width - len(mm_item.label)) / 2
                )
                box_text = box_padding + mm_item.label
                self.draw.text(
                    (
                        self._mm_menu_boxes[i][0] + self._mm_text_anchor_offset[0],
                        self._mm_menu_boxes[i][1] + self._mm_text_anchor_offset[1],
                    ),
                    box_text,
                    font=self.fonts.bold.font,
                    fill=self.colors.get(text_color),
                )
        self.display.display(self.screen.convert(self.display.mode))

    def message(self, message, timeout=2, size=[5, 44, 123, 84]):
=======
    def message(self, message, timeout: float = 2, size=[5, 44, 123, 84]):
>>>>>>> 34071958
        """
        Creates a box with text in the center of the screen.
        Waits timeout in seconds
        """

        # shadow
        self.draw.rectangle(
            (size[0] + 5, size[1] + 5, size[2] + 5, size[3] + 5),
            fill=self.colors.get(0),
            outline=self.colors.get(0),
        )
        self.draw.rectangle(size, fill=self.colors.get(0), outline=self.colors.get(128))

        line_length = int((size[2] - size[0]) / self.fonts.bold.width)
        message = " " * int((line_length - len(message)) / 2) + message

        self.draw.text(
            (size[0] + 4, size[1] + 5),
            message,
            font=self.fonts.bold.font,
            fill=self.colors.get(255),
        )
        self.display.display(self.screen.convert(self.display.mode))
        self.ui_state.set_message_timeout(timeout + time.time())

    def screen_update(self, title_bar=True, button_hints=True):
        """
        called to trigger UI updates
        takes self.screen adds title bar and
        writes to display
        """
        if time.time() < self.ui_state.message_timeout():
            return None

        if title_bar:
            fg = self.colors.get(0)
            bg = self.colors.get(64)
            self.draw.rectangle(
                [0, 0, self.display_class.resX, self.display_class.titlebar_height],
                fill=bg,
            )
            if self.ui_state.show_fps():
                self.draw.text(
                    (6, 1), str(self.fps), font=self.fonts.bold.font, fill=fg
                )
            else:
                self.draw.text((6, 1), self.title, font=self.fonts.bold.font, fill=fg)
            imu = self.shared_state.imu()
            moving = True if imu and imu["pos"] and imu["moving"] else False

            # GPS status
            if self.shared_state.location()["gps_lock"]:
                self._gps_brightness = 0
            else:
                gps_anim = int(128 * (time.time() - self.last_update_time)) + 1
                self._gps_brightness += gps_anim
                if self._gps_brightness > 64:
                    self._gps_brightness = -128

            _gps_color = self.colors.get(
                self._gps_brightness if self._gps_brightness > 0 else 0
            )
            self.draw.text(
                (self.display_class.resX * 0.8, -2),
                self._GPS_ICON,
                font=self.fonts.icon_bold_large.font,
                fill=_gps_color,
            )

            if moving:
                self._unmoved = False

            if self.shared_state:
                if self.shared_state.solve_state():
                    solution = self.shared_state.solution()
                    cam_active = solution["solve_time"] == solution["cam_solve_time"]
                    # a fresh cam solve sets unmoved to True
                    self._unmoved = True if cam_active else self._unmoved
                    if self._unmoved:
                        time_since_cam_solve = time.time() - solution["cam_solve_time"]
                        var_fg = min(64, int(time_since_cam_solve / 6 * 64))
                    # self.draw.rectangle([115, 2, 125, 14], fill=bg)

                    if self._unmoved:
                        self.draw.text(
                            (self.display_class.resX * 0.91, -2),
                            self._CAM_ICON,
                            font=self.fonts.icon_bold_large.font,
                            fill=var_fg,
                        )

                    if len(self.title) < 9:
                        # draw the constellation
                        constellation = solution["constellation"]
                        self.draw.text(
                            (self.display_class.resX * 0.54, 1),
                            constellation,
                            font=self.fonts.bold.font,
                            fill=fg if self._unmoved else self.colors.get(32),
                        )
                else:
                    # no solve yet....
                    self.draw.text(
                        (self.display_class.resX * 0.91, 0),
                        "X",
                        font=self.fonts.bold.font,
                        fill=fg,
                    )

        screen_to_display = self.screen.convert(self.display.mode)
        self.display.display(screen_to_display)

        # FPS
        self.frame_count += 1
        if int(time.time()) - self.last_fps_sample_time > 0:
            # flipped second
            self.fps = self.frame_count
            self.frame_count = 0
            self.last_fps_sample_time = int(time.time())

        if self.shared_state:
            self.shared_state.set_screen(screen_to_display)

        self.last_update_time = time.time()
        return

    # Marking menu items
    def cycle_display_mode(self):
        """
        Cycle through available display modes
        for a module.  Invoked when the square
        key is pressed
        """
        self.display_mode = next(self._display_mode_cycle)

    def marking_menu_up(self):
        pass

    def marking_menu_down(self):
        pass

    def marking_menu_left(self):
        pass

    def marking_menu_right(self):
        pass

    def key_number(self, number):
        pass

    def key_plus(self):
        pass

    def key_minus(self):
        pass

    def key_square(self):
        self.cycle_display_mode()
        self.update()

    def key_long_up(self):
        pass

    def key_long_down(self):
        pass

    def key_long_right(self):
        pass

    def key_up(self):
        pass

    def key_down(self):
        pass

    def key_right(self):
        pass<|MERGE_RESOLUTION|>--- conflicted
+++ resolved
@@ -195,7 +195,6 @@
             fill=self.colors.get(0),
         )
 
-<<<<<<< HEAD
     def draw_marking_menu(self):
         """
         Draws the marking menu
@@ -244,10 +243,7 @@
                 )
         self.display.display(self.screen.convert(self.display.mode))
 
-    def message(self, message, timeout=2, size=[5, 44, 123, 84]):
-=======
-    def message(self, message, timeout: float = 2, size=[5, 44, 123, 84]):
->>>>>>> 34071958
+    def message(self, message, timeout: float = 2, size=(5, 44, 123, 84)):
         """
         Creates a box with text in the center of the screen.
         Waits timeout in seconds
