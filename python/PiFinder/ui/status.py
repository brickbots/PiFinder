--- conflicted
+++ resolved
@@ -60,21 +60,12 @@
             "options": ["right", "left", "flat", "CANCEL"],
             "callback": "side_switch",
         },
-<<<<<<< HEAD
         "Mnt Type": {
             "type": "enum",
             "value": "",
             "options": ["Alt/Az", "EQ", "CANCEL"],
             "callback": "mount_switch",
         },
-        "Restart": {
-            "type": "enum",
-            "value": "",
-            "options": ["PiFi", "CANCEL"],
-            "callback": "restart",
-        },
-=======
->>>>>>> 5feaceae
         "Shutdown": {
             "type": "enum",
             "value": "",
