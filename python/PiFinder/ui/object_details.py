--- conflicted
+++ resolved
@@ -143,10 +143,6 @@
         # Magnitude / Size
         # try to get object mag to float
         obj_mag = self.object.mag_str
-<<<<<<< HEAD
-        print("object_details obj_mag: ", obj_mag)
-=======
->>>>>>> 84fe09aa
 
         size = str(self.object.size).strip()
         size = "-" if size == "" else size
