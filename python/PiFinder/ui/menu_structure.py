from typing import Any
from PiFinder.ui.timeentry import UITimeEntry
from PiFinder.ui.text_menu import UITextMenu
from PiFinder.ui.object_list import UIObjectList
from PiFinder.ui.status import UIStatus
from PiFinder.ui.console import UIConsole
from PiFinder.ui.software import UISoftware
from PiFinder.ui.gpsstatus import UIGPSStatus
from PiFinder.ui.chart import UIChart
from PiFinder.ui.align import UIAlign
from PiFinder.ui.textentry import UITextEntry
from PiFinder.ui.preview import UIPreview
from PiFinder.ui.equipment import UIEquipment
from PiFinder.ui.location_list import UILocationList
import PiFinder.ui.callbacks as callbacks


# override locally the gettext marker function, i.e. the strings are not translated on load, but extracted. CHECK END OF FILE
def _(key: str) -> Any:
    return key


s = _("Language: de")  # this way ruff lint and mypy type_hints warnings are silenced
s = _("Language: en")
s = _("Language: es")
s = _("Language: fr")
s = s
del s

pifinder_menu = {
    "name": "PiFinder",
    "class": UITextMenu,
    "select": "single",
    "start_index": 2,
    "items": [
        {
            "name": _("Start"),
            "class": UITextMenu,
            "select": "single",
            "items": [
                {
                    "name": _("Focus"),
                    "class": UIPreview,
                },
                {
                    "name": _("Align"),
                    "class": UIAlign,
                    "stateful": True,
                    "preload": True,
                },
                {
                    "name": _("GPS Status"),
                    "class": UIGPSStatus,
                },
            ],
        },
        {
            "name": _("Chart"),
            "class": UIChart,
            "stateful": True,
            "preload": True,
        },
        {
            "name": _("Objects"),
            "class": UITextMenu,
            "select": "single",
            "items": [
                {
                    "name": _("All Filtered"),
                    "class": UIObjectList,
                    "objects": "catalogs.filtered",
                },
                {
                    "name": _("By Catalog"),
                    "class": UITextMenu,
                    "select": "single",
                    "items": [
                        {
                            "name": _("Planets"),
                            "class": UIObjectList,
                            "objects": "catalog",
                            "value": "PL",
                        },
                        {
<<<<<<< HEAD
                            "name": _("NGC"),
=======
                            "name": "Comets",
                            "class": UIObjectList,
                            "objects": "catalog",
                            "value": "CM",
                        },
                        {
                            "name": "NGC",
>>>>>>> 23a2a43a
                            "class": UIObjectList,
                            "objects": "catalog",
                            "value": "NGC",
                        },
                        {
                            "name": _("Messier"),
                            "class": UIObjectList,
                            "objects": "catalog",
                            "value": "M",
                        },
                        {
                            "name": _("DSO..."),
                            "class": UITextMenu,
                            "select": "single",
                            "items": [
                                {
                                    "name": _("Abell Pn"),
                                    "class": UIObjectList,
                                    "objects": "catalog",
                                    "value": "Abl",
                                },
                                {
                                    "name": _("Arp Galaxies"),
                                    "class": UIObjectList,
                                    "objects": "catalog",
                                    "value": "Arp",
                                },
                                {
                                    "name": _("Barnard"),
                                    "class": UIObjectList,
                                    "objects": "catalog",
                                    "value": "B",
                                },
                                {
                                    "name": _("Caldwell"),
                                    "class": UIObjectList,
                                    "objects": "catalog",
                                    "value": "C",
                                },
                                {
                                    "name": _("Collinder"),
                                    "class": UIObjectList,
                                    "objects": "catalog",
                                    "value": "Col",
                                },
                                {
                                    "name": _("E.G. Globs"),
                                    "class": UIObjectList,
                                    "objects": "catalog",
                                    "value": "EGC",
                                },
                                {
                                    "name": _("Herschel 400"),
                                    "class": UIObjectList,
                                    "objects": "catalog",
                                    "value": "H",
                                },
                                {
                                    "name": _("IC"),
                                    "class": UIObjectList,
                                    "objects": "catalog",
                                    "value": "IC",
                                },
                                {
                                    "name": _("Messier"),
                                    "class": UIObjectList,
                                    "objects": "catalog",
                                    "value": "M",
                                },
                                {
                                    "name": _("NGC"),
                                    "class": UIObjectList,
                                    "objects": "catalog",
                                    "value": "NGC",
                                },
                                {
                                    "name": _("Sharpless"),
                                    "class": UIObjectList,
                                    "objects": "catalog",
                                    "value": "Sh2",
                                },
                                {
                                    "name": _("TAAS 200"),
                                    "class": UIObjectList,
                                    "objects": "catalog",
                                    "value": "Ta2",
                                },
                            ],
                        },
                        {
                            "name": _("Stars..."),
                            "class": UITextMenu,
                            "select": "single",
                            "items": [
                                {
                                    "name": _("Bright Named"),
                                    "class": UIObjectList,
                                    "objects": "catalog",
                                    "value": "Str",
                                },
                                {
                                    "name": _("SAC Doubles"),
                                    "class": UIObjectList,
                                    "objects": "catalog",
                                    "value": "SaM",
                                },
                                {
                                    "name": _("SAC Asterisms"),
                                    "class": UIObjectList,
                                    "objects": "catalog",
                                    "value": "SaA",
                                },
                                {
                                    "name": _("SAC Red Stars"),
                                    "class": UIObjectList,
                                    "objects": "catalog",
                                    "value": "SaR",
                                },
                                {
                                    "name": _("RASC Doubles"),
                                    "class": UIObjectList,
                                    "objects": "catalog",
                                    "value": "RDS",
                                },
                                {
                                    "name": _("TLK 90 Variables"),
                                    "class": UIObjectList,
                                    "objects": "catalog",
                                    "value": "TLK",
                                },
                            ],
                        },
                    ],
                },
                {
                    "name": _("Recent"),
                    "class": UIObjectList,
                    "objects": "recent",
                    "label": "recent",
                },
                {
                    "name": _("Name Search"),
                    "class": UITextEntry,
                },
            ],
        },
        {
            "name": _("Filter"),
            "class": UITextMenu,
            "select": "single",
            "label": "filter_options",
            "items": [
                {
                    "name": _("Reset All"),
                    "class": UITextMenu,
                    "select": "Single",
                    "items": [
                        {"name": _("Confirm"), "callback": callbacks.reset_filters},
                        {"name": _("Cancel"), "callback": callbacks.go_back},
                    ],
                },
                {
                    "name": _("Catalogs"),
                    "class": UITextMenu,
                    "select": "multi",
                    "config_option": "filter.selected_catalogs",
                    "items": [
                        {
                            "name": _("Planets"),
                            "value": "PL",
                        },
                        {
                            "name": _("NGC"),
                            "value": "NGC",
                        },
                        {
                            "name": _("Messier"),
                            "value": "M",
                        },
                        {
                            "name": _("DSO..."),
                            "class": UITextMenu,
                            "select": "multi",
                            "config_option": "filter.selected_catalogs",
                            "items": [
                                {
                                    "name": _("Abell Pn"),
                                    "value": "Abl",
                                },
                                {
                                    "name": _("Arp Galaxies"),
                                    "value": "Arp",
                                },
                                {
                                    "name": _("Barnard"),
                                    "value": "B",
                                },
                                {
                                    "name": _("Caldwell"),
                                    "value": "C",
                                },
                                {
                                    "name": _("Collinder"),
                                    "value": "Col",
                                },
                                {
                                    "name": _("E.G. Globs"),
                                    "value": "EGC",
                                },
                                {
                                    "name": _("Herschel 400"),
                                    "value": "H",
                                },
                                {
                                    "name": _("IC"),
                                    "value": "IC",
                                },
                                {
                                    "name": _("Messier"),
                                    "value": "M",
                                },
                                {
                                    "name": _("NGC"),
                                    "value": "NGC",
                                },
                                {
                                    "name": _("Sharpless"),
                                    "value": "Sh2",
                                },
                                {
                                    "name": _("TAAS 200"),
                                    "value": "Ta2",
                                },
                            ],
                        },
                        {
                            "name": _("Stars..."),
                            "class": UITextMenu,
                            "select": "multi",
                            "config_option": "filter.selected_catalogs",
                            "items": [
                                {
                                    "name": _("Bright Named"),
                                    "value": "Str",
                                },
                                {
                                    "name": _("SAC Doubles"),
                                    "value": "SaM",
                                },
                                {
                                    "name": _("SAC Asterisms"),
                                    "value": "SaA",
                                },
                                {
                                    "name": _("SAC Red Stars"),
                                    "value": "SaR",
                                },
                                {
                                    "name": _("RASC Doubles"),
                                    "value": "RDS",
                                },
                                {
                                    "name": _("TLK 90 Variables"),
                                    "value": "TLK",
                                },
                            ],
                        },
                    ],
                },
                {
                    "name": _("Type"),
                    "class": UITextMenu,
                    "select": "multi",
                    "config_option": "filter.object_types",
                    "items": [
                        {
                            "name": _("Galaxy"),
                            "value": "Gx",
                        },
                        {
                            "name": _("Open Cluster"),
                            "value": "OC",
                        },
                        {
                            "name": _("Cluster/Neb"),
                            "value": "C+N",
                        },
                        {
                            "name": _("Globular"),
                            "value": "Gb",
                        },
                        {
                            "name": _("Nebula"),
                            "value": "Nb",
                        },
                        {
                            "name": _("P. Nebula"),
                            "value": "PN",
                        },
                        {
                            "name": _("Dark Nebula"),
                            "value": "DN",
                        },
                        {
                            "name": _("Star"),
                            "value": "*",
                        },
                        {
                            "name": _("Double Str"),
                            "value": "D*",
                        },
                        {
                            "name": _("Triple Str"),
                            "value": "***",
                        },
                        {
                            "name": _("Knot"),
                            "value": "Kt",
                        },
                        {
                            "name": _("Asterism"),
                            "value": "Ast",
                        },
                        {
                            "name": _("Planet"),
                            "value": "Pla",
                        },
                        {
                            "name": _("Comet"),
                            "value": "CM",
                        },
                    ],
                },
                {
                    "name": _("Altitude"),
                    "class": UITextMenu,
                    "select": "single",
                    "config_option": "filter.altitude",
                    "items": [
                        {
                            "name": _("None"),
                            "value": -1,
                        },
                        {
                            "name": "0",
                            "value": 0,
                        },
                        {
                            "name": "10",
                            "value": 10,
                        },
                        {
                            "name": "20",
                            "value": 20,
                        },
                        {
                            "name": "30",
                            "value": 30,
                        },
                        {
                            "name": "40",
                            "value": 40,
                        },
                    ],
                },
                {
                    "name": _("Magnitude"),
                    "class": UITextMenu,
                    "select": "single",
                    "config_option": "filter.magnitude",
                    "items": [
                        {
                            "name": _("None"),
                            "value": -1,
                        },
                        {
                            "name": "6",
                            "value": 6,
                        },
                        {
                            "name": "7",
                            "value": 7,
                        },
                        {
                            "name": "8",
                            "value": 8,
                        },
                        {
                            "name": "9",
                            "value": 9,
                        },
                        {
                            "name": "10",
                            "value": 10,
                        },
                        {
                            "name": "11",
                            "value": 11,
                        },
                        {
                            "name": "12",
                            "value": 12,
                        },
                        {
                            "name": "13",
                            "value": 13,
                        },
                        {
                            "name": "14",
                            "value": 14,
                        },
                        {
                            "name": "15",
                            "value": 15,
                        },
                    ],
                },
                {
                    "name": _("Observed"),
                    "class": UITextMenu,
                    "select": "single",
                    "config_option": "filter.observed",
                    "items": [
                        {
                            "name": _("Any"),
                            "value": "Any",
                        },
                        {
                            "name": _("Observed"),
                            "value": "Yes",
                        },
                        {
                            "name": _("Not Observed"),
                            "value": "No",
                        },
                    ],
                },
            ],
        },
        {
            "name": _("Settings"),
            "class": UITextMenu,
            "select": "single",
            "items": [
                {
                    "name": _("User Pref..."),
                    "class": UITextMenu,
                    "select": "single",
                    "items": [
                        {
                            "name": _("Key Bright"),
                            "class": UITextMenu,
                            "select": "single",
                            "config_option": "keypad_brightness",
                            "items": [
                                {
                                    "name": "-4",
                                    "value": "-4",
                                },
                                {
                                    "name": "-3",
                                    "value": "-3",
                                },
                                {
                                    "name": "-2",
                                    "value": "-2",
                                },
                                {
                                    "name": "-1",
                                    "value": "-1",
                                },
                                {
                                    "name": "0",
                                    "value": "0",
                                },
                                {
                                    "name": "1",
                                    "value": "+1",
                                },
                                {
                                    "name": "2",
                                    "value": "+2",
                                },
                                {
                                    "name": "3",
                                    "value": "+3",
                                },
                            ],
                        },
                        {
                            "name": _("Sleep Time"),
                            "class": UITextMenu,
                            "select": "single",
                            "config_option": "sleep_timeout",
                            "items": [
                                {
                                    "name": _("Off"),
                                    "value": "Off",
                                },
                                {
                                    "name": "10s",
                                    "value": "10s",
                                },
                                {
                                    "name": "20s",
                                    "value": "20s",
                                },
                                {
                                    "name": "30s",
                                    "value": "30s",
                                },
                                {
                                    "name": "1m",
                                    "value": "1m",
                                },
                                {
                                    "name": "2m",
                                    "value": "2m",
                                },
                            ],
                        },
                        {
                            "name": _("Menu Anim"),
                            "class": UITextMenu,
                            "select": "single",
                            "config_option": "menu_anim_speed",
                            "items": [
                                {
                                    "name": _("Off"),
                                    "value": 0,
                                },
                                {
                                    "name": _("Fast"),
                                    "value": 0.05,
                                },
                                {
                                    "name": _("Medium"),
                                    "value": 0.1,
                                },
                                {
                                    "name": _("Slow"),
                                    "value": 0.2,
                                },
                            ],
                        },
                        {
                            "name": _("Scroll Speed"),
                            "class": UITextMenu,
                            "select": "single",
                            "config_option": "text_scroll_speed",
                            "items": [
                                {
                                    "name": _("Off"),
                                    "value": "Off",
                                },
                                {
                                    "name": _("Fast"),
                                    "value": "Fast",
                                },
                                {
                                    "name": _("Medium"),
                                    "value": "Med",
                                },
                                {
                                    "name": _("Slow"),
                                    "value": "Slow",
                                },
                            ],
                        },
                        {
                            "name": _("Az Arrows"),
                            "class": UITextMenu,
                            "select": "single",
                            "config_option": "pushto_az_arrows",
                            "label": "pushto_az_arrows",
                            "items": [
                                {
                                    "name": _("Default"),
                                    "value": "Default",
                                },
                                {
                                    "name": _("Reverse"),
                                    "value": "Reverse",
                                },
                            ],
                        },
                        {
                            "name": _("Language"),
                            "class": UITextMenu,
                            "select": "single",
                            "config_option": "language",
                            "post_callback": callbacks.switch_language,
                            "items": [
                                {
                                    "name": _("English"),
                                    "value": "en",
                                },
                                {
                                    "name": _("German"),
                                    "value": "de",
                                },
                                {
                                    "name": _("French"),
                                    "value": "fr",
                                },
                                {
                                    "name": _("Spanish"),
                                    "value": "es",
                                },
                            ],
                        },
                    ],
                },
                {
                    "name": _("Chart..."),
                    "class": UITextMenu,
                    "select": "single",
                    "label": "chart_settings",
                    "items": [
                        {
                            "name": _("Reticle"),
                            "class": UITextMenu,
                            "select": "single",
                            "config_option": "chart_reticle",
                            "items": [
                                {
                                    "name": _("Off"),
                                    "value": 0,
                                },
                                {
                                    "name": _("Low"),
                                    "value": 64,
                                },
                                {
                                    "name": _("Medium"),
                                    "value": 128,
                                },
                                {
                                    "name": _("High"),
                                    "value": 192,
                                },
                            ],
                        },
                        {
                            "name": _("Constellation"),
                            "class": UITextMenu,
                            "select": "single",
                            "config_option": "chart_constellations",
                            "items": [
                                {
                                    "name": _("Off"),
                                    "value": 0,
                                },
                                {
                                    "name": _("Low"),
                                    "value": 64,
                                },
                                {
                                    "name": _("Medium"),
                                    "value": 128,
                                },
                                {
                                    "name": _("High"),
                                    "value": 192,
                                },
                            ],
                        },
                        {
                            "name": _("DSO Display"),
                            "class": UITextMenu,
                            "select": "single",
                            "config_option": "chart_dso",
                            "items": [
                                {
                                    "name": _("Off"),
                                    "value": 0,
                                },
                                {
                                    "name": _("Low"),
                                    "value": 64,
                                },
                                {
                                    "name": _("Medium"),
                                    "value": 128,
                                },
                                {
                                    "name": _("High"),
                                    "value": 192,
                                },
                            ],
                        },
                        {
                            "name": _("RA/DEC Disp."),
                            "class": UITextMenu,
                            "select": "single",
                            "config_option": "chart_radec",
                            "items": [
                                {
                                    "name": _("Off"),
                                    "value": "Off",
                                },
                                {
                                    "name": _("HH:MM"),
                                    "value": "HH:MM",
                                },
                                {
                                    "name": _("Degrees"),
                                    "value": "Degr",
                                },
                            ],
                        },
                    ],
                },
                {
                    "name": _("Camera Exp"),
                    "class": UITextMenu,
                    "select": "single",
                    "config_option": "camera_exp",
                    "label": "camera_exposure",
                    "post_callback": callbacks.set_exposure,
                    "items": [
                        {
                            "name": _("0.025s"),
                            "value": 25000,
                        },
                        {
                            "name": _("0.05s"),
                            "value": 50000,
                        },
                        {
                            "name": _("0.1s"),
                            "value": 100000,
                        },
                        {
                            "name": _("0.2s"),
                            "value": 200000,
                        },
                        {
                            "name": _("0.4s"),
                            "value": 400000,
                        },
                        {
                            "name": _("0.8s"),
                            "value": 800000,
                        },
                        {
                            "name": _("1s"),
                            "value": 1000000,
                        },
                    ],
                },
                {
                    "name": _("WiFi Mode"),
                    "class": UITextMenu,
                    "select": "single",
                    "value_callback": callbacks.get_wifi_mode,
                    "items": [
                        {
                            "name": _("Client Mode"),
                            "value": "Client",
                            "callback": callbacks.go_wifi_cli,
                        },
                        {
                            "name": _("AP Mode"),
                            "value": "AP",
                            "callback": callbacks.go_wifi_ap,
                        },
                    ],
                },
                {
                    "name": _("PiFinder Type"),
                    "class": UITextMenu,
                    "select": "single",
                    "config_option": "screen_direction",
                    "post_callback": callbacks.restart_pifinder,
                    "items": [
                        {
                            "name": _("Left"),
                            "value": "left",
                        },
                        {
                            "name": _("Right"),
                            "value": "right",
                        },
                        {
                            "name": _("Straight"),
                            "value": "straight",
                        },
                        {
                            "name": _("Flat v3"),
                            "value": "flat3",
                        },
                        {
                            "name": _("Flat v2"),
                            "value": "flat",
                        },
                    ],
                },
                {
                    "name": _("Mount Type"),
                    "class": UITextMenu,
                    "select": "single",
                    "config_option": "mount_type",
                    "post_callback": callbacks.restart_pifinder,
                    "items": [
                        {
                            "name": _("Alt/Az"),
                            "value": "Alt/Az",
                        },
                        {
                            "name": _("Equitorial"),
                            "value": "EQ",
                        },
                    ],
                },
                {
                    "name": _("Camera Type"),
                    "class": UITextMenu,
                    "select": "single",
                    "value_callback": callbacks.get_camera_type,
                    "items": [
                        {
                            "name": _("v2 - imx477"),
                            "callback": callbacks.switch_cam_imx477,
                            "value": "imx477",
                        },
                        {
                            "name": _("v3 - imx296"),
                            "callback": callbacks.switch_cam_imx296,
                            "value": "imx296",
                        },
                        {
                            "name": _("v3 - imx462"),
                            "callback": callbacks.switch_cam_imx462,
                            "value": "imx462",
                        },
                    ],
                },
                {
                    "name": _("GPS Type"),
                    "class": UITextMenu,
                    "select": "single",
                    "config_option": "gps_type",
                    "label": "gps_type",
                    "post_callback": callbacks.restart_pifinder,
                    "items": [
                        {
                            "name": _("UBlox"),
                            "value": "ublox",
                        },
                        {
                            "name": _("GPSD (generic)"),
                            "value": "gpsd",
                        },
                    ],
                },
            ],
        },
        {
            "name": _("Tools"),
            "class": UITextMenu,
            "select": "single",
            "items": [
                {"name": _("Status"), "class": UIStatus},
                {"name": _("Equipment"), "class": UIEquipment, "label": "equipment"},
                {
                    "name": _("Place & Time"),
                    "class": UITextMenu,
                    "select": "single",
                    "items": [
                        {
                            "name": _("GPS Status"),
                            "class": UIGPSStatus,
                        },
                        {
                            "name": _("Set Location"),
                            "class": UILocationList,
                        },
                        {
                            "name": _("Set Time"),
                            "class": UITimeEntry,
                            "custom_callback": callbacks.set_time,
                        },
                        {"name": _("Reset"), "callback": callbacks.gps_reset},
                    ],
                },
                {"name": _("Console"), "class": UIConsole},
                {"name": _("Software Upd"), "class": UISoftware},
                {"name": _("Test Mode"), "callback": callbacks.activate_debug},
                {
                    "name": _("Power"),
                    "class": UITextMenu,
                    "select": "Single",
                    "label": "power",
                    "items": [
                        {
                            "name": _("Shutdown"),
                            "class": UITextMenu,
                            "select": "Single",
                            "label": "shutdown",
                            "items": [
                                {"name": "Confirm", "callback": callbacks.shutdown},
                                {"name": "Cancel", "callback": callbacks.go_back},
                            ],
                        },
                        {
                            "name": _("Restart"),
                            "class": UITextMenu,
                            "select": "Single",
                            "label": "restart",
                            "items": [
                                {
                                    "name": _("Confirm"),
                                    "callback": callbacks.restart_system,
                                },
                                {"name": _("Cancel"), "callback": callbacks.go_back},
                            ],
                        },
                    ],
                },
                {
                    "name": _("Experimental"),
                    "class": UITextMenu,
                    "select": "Single",
                    "items": [],
                },
            ],
        },
    ],
}


# Remove local definition and reactivate the global gettext function (that translates)
del _<|MERGE_RESOLUTION|>--- conflicted
+++ resolved
@@ -82,17 +82,13 @@
                             "value": "PL",
                         },
                         {
-<<<<<<< HEAD
-                            "name": _("NGC"),
-=======
                             "name": "Comets",
                             "class": UIObjectList,
                             "objects": "catalog",
                             "value": "CM",
                         },
                         {
-                            "name": "NGC",
->>>>>>> 23a2a43a
+                            "name": _("NGC"),
                             "class": UIObjectList,
                             "objects": "catalog",
                             "value": "NGC",
