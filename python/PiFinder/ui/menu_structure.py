--- conflicted
+++ resolved
@@ -4,6 +4,7 @@
 from PiFinder.ui.status import UIStatus
 from PiFinder.ui.console import UIConsole
 from PiFinder.ui.software import UISoftware
+from PiFinder.ui.gpsstatus import UIGPSStatus
 from PiFinder.ui.gpsstatus import UIGPSStatus
 from PiFinder.ui.chart import UIChart
 from PiFinder.ui.align import UIAlign
@@ -21,11 +22,7 @@
     "start_index": 2,
     "items": [
         {
-<<<<<<< HEAD
             "name": "Start",
-=======
-            "name": "Setup",
->>>>>>> 7f49d5f7
             "class": UITextMenu,
             "select": "single",
             "items": [
@@ -40,11 +37,7 @@
                     "preload": True,
                 },
                 {
-<<<<<<< HEAD
                     "name": "Location&Time",
-=======
-                    "name": "GPS",
->>>>>>> 7f49d5f7
                     "class": UITextMenu,
                     "select": "single",
                     "items": [
@@ -53,7 +46,6 @@
                             "class": UIGPSStatus,
                         },
                         {
-<<<<<<< HEAD
                             "name": "Set Location",
                             "class": UILocationList,
                         },
@@ -63,12 +55,6 @@
                             "custom_callback": callbacks.set_time
                         },
                         {
-=======
-                            "name": "Locations",
-                            "class": UILocationList,
-                        },
-                        {
->>>>>>> 7f49d5f7
                             "name": "Reset",
                             "callback": callbacks.gps_reset
                         },
