from PiFinder.ui.timeentry import UITimeEntry
from PiFinder.ui.text_menu import UITextMenu
from PiFinder.ui.object_list import UIObjectList
from PiFinder.ui.status import UIStatus
from PiFinder.ui.console import UIConsole
from PiFinder.ui.software import UISoftware
from PiFinder.ui.gpsstatus import UIGPSStatus
from PiFinder.ui.chart import UIChart
from PiFinder.ui.align import UIAlign
from PiFinder.ui.textentry import UITextEntry
from PiFinder.ui.preview import UIPreview
from PiFinder.ui.equipment import UIEquipment
from PiFinder.ui.location_list import UILocationList
import PiFinder.ui.callbacks as callbacks
from multiprocessing import Queue

pifinder_menu = {
    "name": "PiFinder",
    "class": UITextMenu,
    "select": "single",
    "start_index": 2,
    "items": [
        {
            "name": "Setup",
            "class": UITextMenu,
            "select": "single",
            "items": [
                {
                    "name": "Focus",
                    "class": UIPreview,
                },
                {
                    "name": "Align",
                    "class": UIAlign,
                    "stateful": True,
                    "preload": True,
                },
                {
                    "name": "GPS",
                    "class": UITextMenu,
                    "select": "single",
                    "items": [
                        {
                            "name": "GPS Status",
                            "class": UIGPSStatus,
                        },
                        {
<<<<<<< HEAD
                            "name": "Set Location",
                            "class": UILocationList,
                        },
                        {
                            "name": "Set Time",
                            "class": UITimeEntry,
                            "custom_callback": callbacks.set_time
                        },
                        {
=======
                            "name": "Locations",
                            "class": UILocationList,
                        },
                        {
>>>>>>> 5488df99
                            "name": "Reset",
                            "callback": callbacks.gps_reset
                        },
                    ],
                },
            ],
        },
        {
            "name": "Chart",
            "class": UIChart,
            "stateful": True,
            "preload": True,
        },
        {
            "name": "Objects",
            "class": UITextMenu,
            "select": "single",
            "items": [
                {
                    "name": "All Filtered",
                    "class": UIObjectList,
                    "objects": "catalogs.filtered",
                },
                {
                    "name": "By Catalog",
                    "class": UITextMenu,
                    "select": "single",
                    "items": [
                        {
                            "name": "Planets",
                            "class": UIObjectList,
                            "objects": "catalog",
                            "value": "PL",
                        },
                        {
                            "name": "NGC",
                            "class": UIObjectList,
                            "objects": "catalog",
                            "value": "NGC",
                        },
                        {
                            "name": "Messier",
                            "class": UIObjectList,
                            "objects": "catalog",
                            "value": "M",
                        },
                        {
                            "name": "DSO...",
                            "class": UITextMenu,
                            "select": "single",
                            "items": [
                                {
                                    "name": "Abell Pn",
                                    "class": UIObjectList,
                                    "objects": "catalog",
                                    "value": "Abl",
                                },
                                {
                                    "name": "Arp Galaxies",
                                    "class": UIObjectList,
                                    "objects": "catalog",
                                    "value": "Arp",
                                },
                                {
                                    "name": "Barnard",
                                    "class": UIObjectList,
                                    "objects": "catalog",
                                    "value": "B",
                                },
                                {
                                    "name": "Caldwell",
                                    "class": UIObjectList,
                                    "objects": "catalog",
                                    "value": "C",
                                },
                                {
                                    "name": "Collinder",
                                    "class": UIObjectList,
                                    "objects": "catalog",
                                    "value": "Col",
                                },
                                {
                                    "name": "E.G. Globs",
                                    "class": UIObjectList,
                                    "objects": "catalog",
                                    "value": "EGC",
                                },
                                {
                                    "name": "Herschel 400",
                                    "class": UIObjectList,
                                    "objects": "catalog",
                                    "value": "H",
                                },
                                {
                                    "name": "IC",
                                    "class": UIObjectList,
                                    "objects": "catalog",
                                    "value": "IC",
                                },
                                {
                                    "name": "Messier",
                                    "class": UIObjectList,
                                    "objects": "catalog",
                                    "value": "M",
                                },
                                {
                                    "name": "NGC",
                                    "class": UIObjectList,
                                    "objects": "catalog",
                                    "value": "NGC",
                                },
                                {
                                    "name": "Sharpless",
                                    "class": UIObjectList,
                                    "objects": "catalog",
                                    "value": "Sh2",
                                },
                                {
                                    "name": "TAAS 200",
                                    "class": UIObjectList,
                                    "objects": "catalog",
                                    "value": "Ta2",
                                },
                            ],
                        },
                        {
                            "name": "Stars...",
                            "class": UITextMenu,
                            "select": "single",
                            "items": [
                                {
                                    "name": "Bright Named",
                                    "class": UIObjectList,
                                    "objects": "catalog",
                                    "value": "Str",
                                },
                                {
                                    "name": "SAC Doubles",
                                    "class": UIObjectList,
                                    "objects": "catalog",
                                    "value": "SaM",
                                },
                                {
                                    "name": "SAC Asterisms",
                                    "class": UIObjectList,
                                    "objects": "catalog",
                                    "value": "SaA",
                                },
                                {
                                    "name": "SAC Red Stars",
                                    "class": UIObjectList,
                                    "objects": "catalog",
                                    "value": "SaR",
                                },
                                {
                                    "name": "RASC Doubles",
                                    "class": UIObjectList,
                                    "objects": "catalog",
                                    "value": "RDS",
                                },
                                {
                                    "name": "TLK 90 Variables",
                                    "class": UIObjectList,
                                    "objects": "catalog",
                                    "value": "TLK",
                                },
                            ],
                        },
                    ],
                },
                {
                    "name": "Recent",
                    "class": UIObjectList,
                    "objects": "recent",
                    "label": "recent",
                },
                {
                    "name": "Name Search",
                    "class": UITextEntry,
                },
            ],
        },
        {
            "name": "Filter",
            "class": UITextMenu,
            "select": "single",
            "label": "filter_options",
            "items": [
                {
                    "name": "Reset All",
                    "class": UITextMenu,
                    "select": "Single",
                    "items": [
                        {"name": "Confirm", "callback": callbacks.reset_filters},
                        {"name": "Cancel", "callback": callbacks.go_back},
                    ],
                },
                {
                    "name": "Catalogs",
                    "class": UITextMenu,
                    "select": "multi",
                    "config_option": "filter.selected_catalogs",
                    "items": [
                        {
                            "name": "Planets",
                            "value": "PL",
                        },
                        {
                            "name": "NGC",
                            "value": "NGC",
                        },
                        {
                            "name": "Messier",
                            "value": "M",
                        },
                        {
                            "name": "DSO...",
                            "class": UITextMenu,
                            "select": "multi",
                            "config_option": "filter.selected_catalogs",
                            "items": [
                                {
                                    "name": "Abell Pn",
                                    "value": "Abl",
                                },
                                {
                                    "name": "Arp Galaxies",
                                    "value": "Arp",
                                },
                                {
                                    "name": "Barnard",
                                    "value": "B",
                                },
                                {
                                    "name": "Caldwell",
                                    "value": "C",
                                },
                                {
                                    "name": "Collinder",
                                    "value": "Col",
                                },
                                {
                                    "name": "E.G. Globs",
                                    "value": "EGC",
                                },
                                {
                                    "name": "Herschel 400",
                                    "value": "H",
                                },
                                {
                                    "name": "IC",
                                    "value": "IC",
                                },
                                {
                                    "name": "Messier",
                                    "value": "M",
                                },
                                {
                                    "name": "NGC",
                                    "value": "NGC",
                                },
                                {
                                    "name": "Sharpless",
                                    "value": "Sh2",
                                },
                                {
                                    "name": "TAAS 200",
                                    "value": "Ta2",
                                },
                            ],
                        },
                        {
                            "name": "Stars...",
                            "class": UITextMenu,
                            "select": "multi",
                            "config_option": "filter.selected_catalogs",
                            "items": [
                                {
                                    "name": "Bright Named",
                                    "value": "Str",
                                },
                                {
                                    "name": "SAC Doubles",
                                    "value": "SaM",
                                },
                                {
                                    "name": "SAC Asterisms",
                                    "value": "SaA",
                                },
                                {
                                    "name": "SAC Red Stars",
                                    "value": "SaR",
                                },
                                {
                                    "name": "RASC Doubles",
                                    "value": "RDS",
                                },
                                {
                                    "name": "TLK 90 Variables",
                                    "value": "TLK",
                                },
                            ],
                        },
                    ],
                },
                {
                    "name": "Type",
                    "class": UITextMenu,
                    "select": "multi",
                    "config_option": "filter.object_types",
                    "items": [
                        {
                            "name": "Galaxy",
                            "value": "Gx",
                        },
                        {
                            "name": "Open Cluster",
                            "value": "OC",
                        },
                        {
                            "name": "Cluster/Neb",
                            "value": "C+N",
                        },
                        {
                            "name": "Globular",
                            "value": "Gb",
                        },
                        {
                            "name": "Nebula",
                            "value": "Nb",
                        },
                        {
                            "name": "P. Nebula",
                            "value": "PN",
                        },
                        {
                            "name": "Dark Nebula",
                            "value": "DN",
                        },
                        {
                            "name": "Star",
                            "value": "*",
                        },
                        {
                            "name": "Double Str",
                            "value": "D*",
                        },
                        {
                            "name": "Triple Str",
                            "value": "***",
                        },
                        {
                            "name": "Knot",
                            "value": "Kt",
                        },
                        {
                            "name": "Asterism",
                            "value": "Ast",
                        },
                        {
                            "name": "Planet",
                            "value": "Pla",
                        },
                        {
                            "name": "Comet",
                            "value": "CM",
                        },
                    ],
                },
                {
                    "name": "Altitude",
                    "class": UITextMenu,
                    "select": "single",
                    "config_option": "filter.altitude",
                    "items": [
                        {
                            "name": "None",
                            "value": -1,
                        },
                        {
                            "name": "0",
                            "value": 0,
                        },
                        {
                            "name": "10",
                            "value": 10,
                        },
                        {
                            "name": "20",
                            "value": 20,
                        },
                        {
                            "name": "30",
                            "value": 30,
                        },
                        {
                            "name": "40",
                            "value": 40,
                        },
                    ],
                },
                {
                    "name": "Magnitude",
                    "class": UITextMenu,
                    "select": "single",
                    "config_option": "filter.magnitude",
                    "items": [
                        {
                            "name": "None",
                            "value": -1,
                        },
                        {
                            "name": "6",
                            "value": 6,
                        },
                        {
                            "name": "7",
                            "value": 7,
                        },
                        {
                            "name": "8",
                            "value": 8,
                        },
                        {
                            "name": "9",
                            "value": 9,
                        },
                        {
                            "name": "10",
                            "value": 10,
                        },
                        {
                            "name": "11",
                            "value": 11,
                        },
                        {
                            "name": "12",
                            "value": 12,
                        },
                        {
                            "name": "13",
                            "value": 13,
                        },
                        {
                            "name": "14",
                            "value": 14,
                        },
                        {
                            "name": "15",
                            "value": 15,
                        },
                    ],
                },
                {
                    "name": "Observed",
                    "class": UITextMenu,
                    "select": "single",
                    "config_option": "filter.observed",
                    "items": [
                        {
                            "name": "Any",
                            "value": "Any",
                        },
                        {
                            "name": "Observed",
                            "value": "Yes",
                        },
                        {
                            "name": "Not Observed",
                            "value": "No",
                        },
                    ],
                },
            ],
        },
        {
            "name": "Settings",
            "class": UITextMenu,
            "select": "single",
            "items": [
                {
                    "name": "User Pref...",
                    "class": UITextMenu,
                    "select": "single",
                    "items": [
                        {
                            "name": "Key Bright",
                            "class": UITextMenu,
                            "select": "single",
                            "config_option": "keypad_brightness",
                            "items": [
                                {
                                    "name": "-4",
                                    "value": "-4",
                                },
                                {
                                    "name": "-3",
                                    "value": "-3",
                                },
                                {
                                    "name": "-2",
                                    "value": "-2",
                                },
                                {
                                    "name": "-1",
                                    "value": "-1",
                                },
                                {
                                    "name": "0",
                                    "value": "0",
                                },
                                {
                                    "name": "1",
                                    "value": "+1",
                                },
                                {
                                    "name": "2",
                                    "value": "+2",
                                },
                                {
                                    "name": "3",
                                    "value": "+3",
                                },
                            ],
                        },
                        {
                            "name": "Sleep Time",
                            "class": UITextMenu,
                            "select": "single",
                            "config_option": "sleep_timeout",
                            "items": [
                                {
                                    "name": "Off",
                                    "value": "Off",
                                },
                                {
                                    "name": "10s",
                                    "value": "10s",
                                },
                                {
                                    "name": "20s",
                                    "value": "20s",
                                },
                                {
                                    "name": "30s",
                                    "value": "30s",
                                },
                                {
                                    "name": "1m",
                                    "value": "1m",
                                },
                                {
                                    "name": "2m",
                                    "value": "2m",
                                },
                            ],
                        },
                        {
                            "name": "Menu Anim",
                            "class": UITextMenu,
                            "select": "single",
                            "config_option": "menu_anim_speed",
                            "items": [
                                {
                                    "name": "Off",
                                    "value": 0,
                                },
                                {
                                    "name": "Fast",
                                    "value": 0.05,
                                },
                                {
                                    "name": "Medium",
                                    "value": 0.1,
                                },
                                {
                                    "name": "Slow",
                                    "value": 0.2,
                                },
                            ],
                        },
                        {
                            "name": "Scroll Speed",
                            "class": UITextMenu,
                            "select": "single",
                            "config_option": "text_scroll_speed",
                            "items": [
                                {
                                    "name": "Off",
                                    "value": "Off",
                                },
                                {
                                    "name": "Fast",
                                    "value": "Fast",
                                },
                                {
                                    "name": "Medium",
                                    "value": "Med",
                                },
                                {
                                    "name": "Slow",
                                    "value": "Slow",
                                },
                            ],
                        },
                        {
                            "name": "Az Arrows",
                            "class": UITextMenu,
                            "select": "single",
                            "config_option": "pushto_az_arrows",
                            "label": "pushto_az_arrows",
                            "items": [
                                {
                                    "name": "Default",
                                    "value": "Default",
                                },
                                {
                                    "name": "Reverse",
                                    "value": "Reverse",
                                },
                            ],
                        },
                    ],
                },
                {
                    "name": "Chart...",
                    "class": UITextMenu,
                    "select": "single",
                    "label": "chart_settings",
                    "items": [
                        {
                            "name": "Reticle",
                            "class": UITextMenu,
                            "select": "single",
                            "config_option": "chart_reticle",
                            "items": [
                                {
                                    "name": "Off",
                                    "value": 0,
                                },
                                {
                                    "name": "Low",
                                    "value": 64,
                                },
                                {
                                    "name": "Medium",
                                    "value": 128,
                                },
                                {
                                    "name": "High",
                                    "value": 192,
                                },
                            ],
                        },
                        {
                            "name": "Constellation",
                            "class": UITextMenu,
                            "select": "single",
                            "config_option": "chart_constellations",
                            "items": [
                                {
                                    "name": "Off",
                                    "value": 0,
                                },
                                {
                                    "name": "Low",
                                    "value": 64,
                                },
                                {
                                    "name": "Medium",
                                    "value": 128,
                                },
                                {
                                    "name": "High",
                                    "value": 192,
                                },
                            ],
                        },
                        {
                            "name": "DSO Display",
                            "class": UITextMenu,
                            "select": "single",
                            "config_option": "chart_dso",
                            "items": [
                                {
                                    "name": "Off",
                                    "value": 0,
                                },
                                {
                                    "name": "Low",
                                    "value": 64,
                                },
                                {
                                    "name": "Medium",
                                    "value": 128,
                                },
                                {
                                    "name": "High",
                                    "value": 192,
                                },
                            ],
                        },
                        {
                            "name": "RA/DEC Disp.",
                            "class": UITextMenu,
                            "select": "single",
                            "config_option": "chart_radec",
                            "items": [
                                {
                                    "name": "Off",
                                    "value": "Off",
                                },
                                {
                                    "name": "HH:MM",
                                    "value": "HH:MM",
                                },
                                {
                                    "name": "Degrees",
                                    "value": "Degr",
                                },
                            ],
                        },
                    ],
                },
                {
                    "name": "Camera Exp",
                    "class": UITextMenu,
                    "select": "single",
                    "config_option": "camera_exp",
                    "label": "camera_exposure",
                    "post_callback": callbacks.set_exposure,
                    "items": [
                        {
                            "name": "0.025s",
                            "value": 25000,
                        },
                        {
                            "name": "0.05s",
                            "value": 50000,
                        },
                        {
                            "name": "0.1s",
                            "value": 100000,
                        },
                        {
                            "name": "0.2s",
                            "value": 200000,
                        },
                        {
                            "name": "0.4s",
                            "value": 400000,
                        },
                        {
                            "name": "0.8s",
                            "value": 800000,
                        },
                        {
                            "name": "1s",
                            "value": 1000000,
                        },
                    ],
                },
                {
                    "name": "WiFi Mode",
                    "class": UITextMenu,
                    "select": "single",
                    "value_callback": callbacks.get_wifi_mode,
                    "items": [
                        {
                            "name": "Client Mode",
                            "value": "Client",
                            "callback": callbacks.go_wifi_cli,
                        },
                        {
                            "name": "AP Mode",
                            "value": "AP",
                            "callback": callbacks.go_wifi_ap,
                        },
                    ],
                },
                {
                    "name": "PiFinder Type",
                    "class": UITextMenu,
                    "select": "single",
                    "config_option": "screen_direction",
                    "post_callback": callbacks.restart_pifinder,
                    "items": [
                        {
                            "name": "Left",
                            "value": "left",
                        },
                        {
                            "name": "Right",
                            "value": "right",
                        },
                        {
                            "name": "Straight",
                            "value": "straight",
                        },
                        {
                            "name": "Flat v3",
                            "value": "flat3",
                        },
                        {
                            "name": "Flat v2",
                            "value": "flat",
                        },
                    ],
                },
                {
                    "name": "Mount Type",
                    "class": UITextMenu,
                    "select": "single",
                    "config_option": "mount_type",
                    "post_callback": callbacks.restart_pifinder,
                    "items": [
                        {
                            "name": "Alt/Az",
                            "value": "Alt/Az",
                        },
                        {
                            "name": "Equitorial",
                            "value": "EQ",
                        },
                    ],
                },
                {
                    "name": "Camera Type",
                    "class": UITextMenu,
                    "select": "single",
                    "value_callback": callbacks.get_camera_type,
                    "items": [
                        {
                            "name": "v2 - imx477",
                            "callback": callbacks.switch_cam_imx477,
                            "value": "imx477",
                        },
                        {
                            "name": "v3 - imx296",
                            "callback": callbacks.switch_cam_imx296,
                            "value": "imx296",
                        },
                        {
                            "name": "v3 - imx462",
                            "callback": callbacks.switch_cam_imx462,
                            "value": "imx462",
                        },
                    ],
                },
                {
                    "name": "GPS Type",
                    "class": UITextMenu,
                    "select": "single",
                    "config_option": "gps_type",
                    "label": "gps_type",
                    "post_callback": callbacks.restart_pifinder,
                    "items": [
                        {
                            "name": "UBlox",
                            "value": "ublox",
                        },
                        {
                            "name": "GPSD (generic)",
                            "value": "gpsd",
                        },
                    ],
                },
            ],
        },
        {
            "name": "Tools",
            "class": UITextMenu,
            "select": "single",
            "items": [
                {"name": "Status", "class": UIStatus},
                {"name": "Equipment", "class": UIEquipment, "label": "equipment"},
                {"name": "Console", "class": UIConsole},
                {"name": "Software Upd", "class": UISoftware},
                {"name": "Test Mode", "callback": callbacks.activate_debug},
                {
                    "name": "Power",
                    "class": UITextMenu,
                    "select": "Single",
                    "label": "power",
                    "items": [
                        {
                            "name": "Shutdown",
                            "class": UITextMenu,
                            "select": "Single",
                            "label": "shutdown",
                            "items": [
                                {"name": "Confirm", "callback": callbacks.shutdown},
                                {"name": "Cancel", "callback": callbacks.go_back},
                            ],
                        },
                        {
                            "name": "Restart",
                            "class": UITextMenu,
                            "select": "Single",
                            "label": "restart",
                            "items": [
                                {
                                    "name": "Confirm",
                                    "callback": callbacks.restart_system,
                                },
                                {"name": "Cancel", "callback": callbacks.go_back},
                            ],
                        },
                    ],
                },
            ],
        },
    ],
}<|MERGE_RESOLUTION|>--- conflicted
+++ resolved
@@ -5,11 +5,13 @@
 from PiFinder.ui.console import UIConsole
 from PiFinder.ui.software import UISoftware
 from PiFinder.ui.gpsstatus import UIGPSStatus
+from PiFinder.ui.gpsstatus import UIGPSStatus
 from PiFinder.ui.chart import UIChart
 from PiFinder.ui.align import UIAlign
 from PiFinder.ui.textentry import UITextEntry
 from PiFinder.ui.preview import UIPreview
 from PiFinder.ui.equipment import UIEquipment
+from PiFinder.ui.location_list import UILocationList
 from PiFinder.ui.location_list import UILocationList
 import PiFinder.ui.callbacks as callbacks
 from multiprocessing import Queue
@@ -45,7 +47,6 @@
                             "class": UIGPSStatus,
                         },
                         {
-<<<<<<< HEAD
                             "name": "Set Location",
                             "class": UILocationList,
                         },
@@ -55,12 +56,6 @@
                             "custom_callback": callbacks.set_time
                         },
                         {
-=======
-                            "name": "Locations",
-                            "class": UILocationList,
-                        },
-                        {
->>>>>>> 5488df99
                             "name": "Reset",
                             "callback": callbacks.gps_reset
                         },
