--- conflicted
+++ resolved
@@ -918,19 +918,11 @@
             "class": UITextMenu,
             "select": "single",
             "items": [
-<<<<<<< HEAD
                 {"name": _("Status"), "class": UIStatus},
-                {"name": _("Equipment"), "class": UIEquipment},
+                {"name": _("Equipment"), "class": UIEquipment, "label": "equipment"},
                 {"name": _("Console"), "class": UIConsole},
                 {"name": _("Software Upd"), "class": UISoftware},
                 {"name": _("Test Mode"), "callback": callbacks.activate_debug},
-=======
-                {"name": "Status", "class": UIStatus},
-                {"name": "Equipment", "class": UIEquipment, "label": "equipment"},
-                {"name": "Console", "class": UIConsole},
-                {"name": "Software Upd", "class": UISoftware},
-                {"name": "Test Mode", "callback": callbacks.activate_debug},
->>>>>>> 7665bdac
                 {
                     "name": _("Power"),
                     "class": UITextMenu,
