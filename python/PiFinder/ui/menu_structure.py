from PiFinder.ui.text_menu import UITextMenu
from PiFinder.ui.object_list import UIObjectList
from PiFinder.ui.status import UIStatus
from PiFinder.ui.console import UIConsole
from PiFinder.ui.software import UISoftware
from PiFinder.ui.chart import UIChart
from PiFinder.ui.align import UIAlign
from PiFinder.ui.textentry import UITextEntry
from PiFinder.ui.preview import UIPreview
from PiFinder.ui.equipment import UIEquipment
import PiFinder.ui.callbacks as callbacks


# override locally the gettext marker function, i.e. the strings are not translated on load, but extracted.
def _(key: str) -> str:
    return key


s = _("Language: de")  # this way ruff lint and mypy type_hints warnings are silenced
s = _("Language: en")
s = _("Language: es")
s = _("Language: fr")
s = s

pifinder_menu = {
    "name": "PiFinder",
    "class": UITextMenu,
    "select": "single",
    "start_index": 2,
    "items": [
        {
            "name": _("Camera"),
            "class": UIPreview,
        },
        {
            "name": _("Align"),
            "class": UIAlign,
            "stateful": True,
            "preload": True,
        },
        {
            "name": _("Chart"),
            "class": UIChart,
            "stateful": True,
            "preload": True,
        },
        {
            "name": _("Objects"),
            "class": UITextMenu,
            "select": "single",
            "items": [
                {
                    "name": _("All Filtered"),
                    "class": UIObjectList,
                    "objects": "catalogs.filtered",
                },
                {
                    "name": _("By Catalog"),
                    "class": UITextMenu,
                    "select": "single",
                    "items": [
                        {
                            "name": _("Planets"),
                            "class": UIObjectList,
                            "objects": "catalog",
                            "value": "PL",
                        },
                        {
                            "name": _("Comets"),
                            "class": UIObjectList,
                            "objects": "catalog",
                            "value": "CM",
                        },
                        {
                            "name": _("NGC"),
                            "class": UIObjectList,
                            "objects": "catalog",
                            "value": "NGC",
                        },
                        {
                            "name": _("Messier"),
                            "class": UIObjectList,
                            "objects": "catalog",
                            "value": "M",
                        },
                        {
                            "name": _("DSO..."),
                            "class": UITextMenu,
                            "select": "single",
                            "items": [
                                {
                                    "name": _("Abell Pn"),
                                    "class": UIObjectList,
                                    "objects": "catalog",
                                    "value": "Abl",
                                },
                                {
                                    "name": _("Arp Galaxies"),
                                    "class": UIObjectList,
                                    "objects": "catalog",
                                    "value": "Arp",
                                },
                                {
                                    "name": _("Barnard"),
                                    "class": UIObjectList,
                                    "objects": "catalog",
                                    "value": "B",
                                },
                                {
                                    "name": _("Caldwell"),
                                    "class": UIObjectList,
                                    "objects": "catalog",
                                    "value": "C",
                                },
                                {
                                    "name": _("Collinder"),
                                    "class": UIObjectList,
                                    "objects": "catalog",
                                    "value": "Col",
                                },
                                {
                                    "name": _("E.G. Globs"),
                                    "class": UIObjectList,
                                    "objects": "catalog",
                                    "value": "EGC",
                                },
                                {
                                    "name": _("Herschel 400"),
                                    "class": UIObjectList,
                                    "objects": "catalog",
                                    "value": "H",
                                },
                                {
                                    "name": _("IC"),
                                    "class": UIObjectList,
                                    "objects": "catalog",
                                    "value": "IC",
                                },
                                {
                                    "name": _("Messier"),
                                    "class": UIObjectList,
                                    "objects": "catalog",
                                    "value": "M",
                                },
                                {
                                    "name": _("NGC"),
                                    "class": UIObjectList,
                                    "objects": "catalog",
                                    "value": "NGC",
                                },
                                {
                                    "name": _("Sharpless"),
                                    "class": UIObjectList,
                                    "objects": "catalog",
                                    "value": "Sh2",
                                },
                                {
                                    "name": _("TAAS 200"),
                                    "class": UIObjectList,
                                    "objects": "catalog",
                                    "value": "Ta2",
                                },
                            ],
                        },
                        {
                            "name": _("Stars..."),
                            "class": UITextMenu,
                            "select": "single",
                            "items": [
                                {
                                    "name": _("Bright Named"),
                                    "class": UIObjectList,
                                    "objects": "catalog",
                                    "value": "Str",
                                },
                                {
                                    "name": _("SAC Doubles"),
                                    "class": UIObjectList,
                                    "objects": "catalog",
                                    "value": "SaM",
                                },
                                {
                                    "name": _("SAC Asterisms"),
                                    "class": UIObjectList,
                                    "objects": "catalog",
                                    "value": "SaA",
                                },
                                {
                                    "name": _("SAC Red Stars"),
                                    "class": UIObjectList,
                                    "objects": "catalog",
                                    "value": "SaR",
                                },
                                {
                                    "name": _("RASC Doubles"),
                                    "class": UIObjectList,
                                    "objects": "catalog",
                                    "value": "RDS",
                                },
                                {
                                    "name": _("TLK 90 Variables"),
                                    "class": UIObjectList,
                                    "objects": "catalog",
                                    "value": "TLK",
                                },
                            ],
                        },
                    ],
                },
                {
                    "name": _("Recent"),
                    "class": UIObjectList,
                    "objects": "recent",
                    "label": "recent",
                },
                {
                    "name": _("Name Search"),
                    "class": UITextEntry,
                },
            ],
        },
        {
            "name": _("Filter"),
            "class": UITextMenu,
            "select": "single",
            "label": "filter_options",
            "items": [
                {
                    "name": _("Reset All"),
                    "class": UITextMenu,
                    "select": "Single",
                    "items": [
                        {"name": _("Confirm"), "callback": callbacks.reset_filters},
                        {"name": _("Cancel"), "callback": callbacks.go_back},
                    ],
                },
                {
                    "name": _("Catalogs"),
                    "class": UITextMenu,
                    "select": "multi",
                    "config_option": "filter.selected_catalogs",
                    "items": [
                        {
                            "name": _("Planets"),
                            "value": "PL",
                        },
                        {
                            "name": _("NGC"),
                            "value": "NGC",
                        },
                        {
                            "name": _("Messier"),
                            "value": "M",
                        },
                        {
                            "name": _("DSO..."),
                            "class": UITextMenu,
                            "select": "multi",
                            "config_option": "filter.selected_catalogs",
                            "items": [
                                {
                                    "name": _("Abell Pn"),
                                    "value": "Abl",
                                },
                                {
                                    "name": _("Arp Galaxies"),
                                    "value": "Arp",
                                },
                                {
                                    "name": _("Barnard"),
                                    "value": "B",
                                },
                                {
                                    "name": _("Caldwell"),
                                    "value": "C",
                                },
                                {
                                    "name": _("Collinder"),
                                    "value": "Col",
                                },
                                {
                                    "name": _("E.G. Globs"),
                                    "value": "EGC",
                                },
                                {
                                    "name": _("Herschel 400"),
                                    "value": "H",
                                },
                                {
                                    "name": _("IC"),
                                    "value": "IC",
                                },
                                {
                                    "name": _("Messier"),
                                    "value": "M",
                                },
                                {
                                    "name": _("NGC"),
                                    "value": "NGC",
                                },
                                {
                                    "name": _("Sharpless"),
                                    "value": "Sh2",
                                },
                                {
                                    "name": _("TAAS 200"),
                                    "value": "Ta2",
                                },
                            ],
                        },
                        {
                            "name": _("Stars..."),
                            "class": UITextMenu,
                            "select": "multi",
                            "config_option": "filter.selected_catalogs",
                            "items": [
                                {
                                    "name": _("Bright Named"),
                                    "value": "Str",
                                },
                                {
                                    "name": _("SAC Doubles"),
                                    "value": "SaM",
                                },
                                {
                                    "name": _("SAC Asterisms"),
                                    "value": "SaA",
                                },
                                {
                                    "name": _("SAC Red Stars"),
                                    "value": "SaR",
                                },
                                {
                                    "name": _("RASC Doubles"),
                                    "value": "RDS",
                                },
                                {
                                    "name": _("TLK 90 Variables"),
                                    "value": "TLK",
                                },
                            ],
                        },
                    ],
                },
                {
                    "name": _("Type"),
                    "class": UITextMenu,
                    "select": "multi",
                    "config_option": "filter.object_types",
                    "items": [
                        {
                            "name": _("Galaxy"),
                            "value": "Gx",
                        },
                        {
                            "name": _("Open Cluster"),
                            "value": "OC",
                        },
                        {
<<<<<<< HEAD
                            "name": _("Globular"),
=======
                            "name": "Cluster/Neb",
                            "value": "C+N",
                        },
                        {
                            "name": "Globular",
>>>>>>> 47d9eba2
                            "value": "Gb",
                        },
                        {
                            "name": _("Nebula"),
                            "value": "Nb",
                        },
                        {
<<<<<<< HEAD
                            "name": _("P. Nebula"),
                            "value": "Pl",
=======
                            "name": "P. Nebula",
                            "value": "PN",
                        },
                        {
                            "name": "Dark Nebula",
                            "value": "DN",
                        },
                        {
                            "name": "Star",
                            "value": "*",
>>>>>>> 47d9eba2
                        },
                        {
                            "name": _("Double Str"),
                            "value": "D*",
                        },
                        {
<<<<<<< HEAD
                            "name": _("Asterism"),
=======
                            "name": "Triple Str",
                            "value": "***",
                        },
                        {
                            "name": "Knot",
                            "value": "Kt",
                        },
                        {
                            "name": "Asterism",
>>>>>>> 47d9eba2
                            "value": "Ast",
                        },
                        {
                            "name": _("Planet"),
                            "value": "Pla",
                        },
                        {
                            "name": "Comet",
                            "value": "CM",
                        },
                    ],
                },
                {
                    "name": _("Altitude"),
                    "class": UITextMenu,
                    "select": "single",
                    "config_option": "filter.altitude",
                    "items": [
                        {
                            "name": _("None"),
                            "value": -1,
                        },
                        {
                            "name": "0",
                            "value": 0,
                        },
                        {
                            "name": "10",
                            "value": 10,
                        },
                        {
                            "name": "20",
                            "value": 20,
                        },
                        {
                            "name": "30",
                            "value": 30,
                        },
                        {
                            "name": "40",
                            "value": 40,
                        },
                    ],
                },
                {
                    "name": _("Magnitude"),
                    "class": UITextMenu,
                    "select": "single",
                    "config_option": "filter.magnitude",
                    "items": [
                        {
                            "name": _("None"),
                            "value": -1,
                        },
                        {
                            "name": "6",
                            "value": 6,
                        },
                        {
                            "name": "7",
                            "value": 7,
                        },
                        {
                            "name": "8",
                            "value": 8,
                        },
                        {
                            "name": "9",
                            "value": 9,
                        },
                        {
                            "name": "10",
                            "value": 10,
                        },
                        {
                            "name": "11",
                            "value": 11,
                        },
                        {
                            "name": "12",
                            "value": 12,
                        },
                        {
                            "name": "13",
                            "value": 13,
                        },
                        {
                            "name": "14",
                            "value": 14,
                        },
                        {
                            "name": "15",
                            "value": 15,
                        },
                    ],
                },
                {
                    "name": _("Observed"),
                    "class": UITextMenu,
                    "select": "single",
                    "config_option": "filter.observed",
                    "items": [
                        {
                            "name": _("Any"),
                            "value": "Any",
                        },
                        {
                            "name": _("Observed"),
                            "value": "Yes",
                        },
                        {
                            "name": _("Not Observed"),
                            "value": "No",
                        },
                    ],
                },
            ],
        },
        {
            "name": _("Settings"),
            "class": UITextMenu,
            "select": "single",
            "items": [
                {
                    "name": _("User Pref..."),
                    "class": UITextMenu,
                    "select": "single",
                    "items": [
                        {
                            "name": _("Key Bright"),
                            "class": UITextMenu,
                            "select": "single",
                            "config_option": "keypad_brightness",
                            "items": [
                                {
                                    "name": "-4",
                                    "value": "-4",
                                },
                                {
                                    "name": "-3",
                                    "value": "-3",
                                },
                                {
                                    "name": "-2",
                                    "value": "-2",
                                },
                                {
                                    "name": "-1",
                                    "value": "-1",
                                },
                                {
                                    "name": "0",
                                    "value": "0",
                                },
                                {
                                    "name": "1",
                                    "value": "+1",
                                },
                                {
                                    "name": "2",
                                    "value": "+2",
                                },
                                {
                                    "name": "3",
                                    "value": "+3",
                                },
                            ],
                        },
                        {
                            "name": _("Sleep Time"),
                            "class": UITextMenu,
                            "select": "single",
                            "config_option": "sleep_timeout",
                            "items": [
                                {
                                    "name": _("Off"),
                                    "value": "Off",
                                },
                                {
                                    "name": "10s",
                                    "value": "10s",
                                },
                                {
                                    "name": "20s",
                                    "value": "20s",
                                },
                                {
                                    "name": "30s",
                                    "value": "30s",
                                },
                                {
                                    "name": "1m",
                                    "value": "1m",
                                },
                                {
                                    "name": "2m",
                                    "value": "2m",
                                },
                            ],
                        },
                        {
                            "name": _("Menu Anim"),
                            "class": UITextMenu,
                            "select": "single",
                            "config_option": "menu_anim_speed",
                            "items": [
                                {
                                    "name": _("Off"),
                                    "value": 0,
                                },
                                {
                                    "name": _("Fast"),
                                    "value": 0.05,
                                },
                                {
                                    "name": _("Medium"),
                                    "value": 0.1,
                                },
                                {
                                    "name": _("Slow"),
                                    "value": 0.2,
                                },
                            ],
                        },
                        {
                            "name": _("Scroll Speed"),
                            "class": UITextMenu,
                            "select": "single",
                            "config_option": "text_scroll_speed",
                            "items": [
                                {
                                    "name": _("Off"),
                                    "value": "Off",
                                },
                                {
                                    "name": _("Fast"),
                                    "value": "Fast",
                                },
                                {
                                    "name": _("Medium"),
                                    "value": "Med",
                                },
                                {
                                    "name": _("Slow"),
                                    "value": "Slow",
                                },
                            ],
                        },
                        {
                            "name": _("Az Arrows"),
                            "class": UITextMenu,
                            "select": "single",
                            "config_option": "pushto_az_arrows",
                            "label": "pushto_az_arrows",
                            "items": [
                                {
                                    "name": _("Default"),
                                    "value": "Default",
                                },
                                {
                                    "name": _("Reverse"),
                                    "value": "Reverse",
                                },
                            ],
                        },
                    ],
                },
                {
                    "name": _("Chart..."),
                    "class": UITextMenu,
                    "select": "single",
                    "label": "chart_settings",
                    "items": [
                        {
                            "name": _("Reticle"),
                            "class": UITextMenu,
                            "select": "single",
                            "config_option": "chart_reticle",
                            "items": [
                                {
                                    "name": _("Off"),
                                    "value": 0,
                                },
                                {
                                    "name": _("Low"),
                                    "value": 64,
                                },
                                {
                                    "name": _("Medium"),
                                    "value": 128,
                                },
                                {
                                    "name": _("High"),
                                    "value": 192,
                                },
                            ],
                        },
                        {
                            "name": _("Constellation"),
                            "class": UITextMenu,
                            "select": "single",
                            "config_option": "chart_constellations",
                            "items": [
                                {
                                    "name": _("Off"),
                                    "value": 0,
                                },
                                {
                                    "name": _("Low"),
                                    "value": 64,
                                },
                                {
                                    "name": _("Medium"),
                                    "value": 128,
                                },
                                {
                                    "name": _("High"),
                                    "value": 192,
                                },
                            ],
                        },
                        {
                            "name": _("DSO Display"),
                            "class": UITextMenu,
                            "select": "single",
                            "config_option": "chart_dso",
                            "items": [
                                {
                                    "name": _("Off"),
                                    "value": 0,
                                },
                                {
                                    "name": _("Low"),
                                    "value": 64,
                                },
                                {
                                    "name": _("Medium"),
                                    "value": 128,
                                },
                                {
                                    "name": _("High"),
                                    "value": 192,
                                },
                            ],
                        },
                        {
                            "name": _("RA/DEC Disp."),
                            "class": UITextMenu,
                            "select": "single",
                            "config_option": "chart_radec",
                            "items": [
                                {
                                    "name": _("Off"),
                                    "value": "Off",
                                },
                                {
                                    "name": _("HH:MM"),
                                    "value": "HH:MM",
                                },
                                {
                                    "name": _("Degrees"),
                                    "value": "Degr",
                                },
                            ],
                        },
                    ],
                },
                {
                    "name": _("Camera Exp"),
                    "class": UITextMenu,
                    "select": "single",
                    "config_option": "camera_exp",
                    "label": "camera_exposure",
                    "post_callback": callbacks.set_exposure,
                    "items": [
                        {
                            "name": _("0.025s"),
                            "value": 25000,
                        },
                        {
                            "name": _("0.05s"),
                            "value": 50000,
                        },
                        {
                            "name": _("0.1s"),
                            "value": 100000,
                        },
                        {
                            "name": _("0.2s"),
                            "value": 200000,
                        },
                        {
                            "name": _("0.4s"),
                            "value": 400000,
                        },
                        {
                            "name": _("0.8s"),
                            "value": 800000,
                        },
                        {
                            "name": _("1s"),
                            "value": 1000000,
                        },
                    ],
                },
                {
                    "name": _("WiFi Mode"),
                    "class": UITextMenu,
                    "select": "single",
                    "items": [
                        {"name": "Client Mode", "callback": callbacks.go_wifi_cli},
                        {"name": "AP Mode", "callback": callbacks.go_wifi_ap},
                    ],
                },
                {
                    "name": _("PiFinder Type"),
                    "class": UITextMenu,
                    "select": "single",
                    "config_option": "screen_direction",
                    "post_callback": callbacks.restart_pifinder,
                    "items": [
                        {
                            "name": _("Left"),
                            "value": "left",
                        },
                        {
                            "name": _("Right"),
                            "value": "right",
                        },
                        {
                            "name": _("Straight"),
                            "value": "straight",
                        },
                        {
                            "name": _("Flat v3"),
                            "value": "flat3",
                        },
                        {
                            "name": _("Flat v2"),
                            "value": "flat",
                        },
                    ],
                },
                {
                    "name": _("Mount Type"),
                    "class": UITextMenu,
                    "select": "single",
                    "config_option": "mount_type",
                    "post_callback": callbacks.restart_pifinder,
                    "items": [
                        {
                            "name": _("Alt/Az"),
                            "value": "Alt/Az",
                        },
                        {
                            "name": _("Equitorial"),
                            "value": "EQ",
                        },
                    ],
                },
                {
                    "name": _("Camera Type"),
                    "class": UITextMenu,
                    "select": "single",
                    "value_callback": callbacks.get_camera_type,
                    "items": [
                        {
                            "name": _("v2 - imx477"),
                            "callback": callbacks.switch_cam_imx477,
                            "value": "imx477",
                        },
                        {
                            "name": _("v3 - imx296"),
                            "callback": callbacks.switch_cam_imx296,
                            "value": "imx296",
                        },
                        {
                            "name": "v3 - imx462",
                            "callback": callbacks.switch_cam_imx462,
                            "value": "imx462",
                        },
                    ],
                },
                {
                    "name": _("Language"),
                    "class": UITextMenu,
                    "select": "single",
                    "config_option": "language",
                    "post_callback": callbacks.switch_language,
                    "items": [
                        {
                            "name": _("English"),
                            "value": "en",
                        },
                        {
                            "name": _("German"),
                            "value": "de",
                        },
                        {
                            "name": _("French"),
                            "value": "fr",
                        },
                        {
                            "name": _("Spanish"),
                            "value": "es",
                        },
                    ],
                },
            ],
        },
        {
            "name": _("Tools"),
            "class": UITextMenu,
            "select": "single",
            "items": [
                {"name": _("Status"), "class": UIStatus},
                {"name": _("Equipment"), "class": UIEquipment},
                {"name": _("Console"), "class": UIConsole},
                {"name": _("Software Upd"), "class": UISoftware},
                {"name": _("Test Mode"), "callback": callbacks.activate_debug},
                {
                    "name": _("Power"),
                    "class": UITextMenu,
                    "select": "Single",
                    "label": "power",
                    "items": [
                        {
                            "name": _("Shutdown"),
                            "class": UITextMenu,
                            "select": "Single",
                            "label": "shutdown",
                            "items": [
                                {"name": "Confirm", "callback": callbacks.shutdown},
                                {"name": "Cancel", "callback": callbacks.go_back},
                            ],
                        },
                        {
                            "name": _("Restart"),
                            "class": UITextMenu,
                            "select": "Single",
                            "label": "restart",
                            "items": [
                                {
                                    "name": _("Confirm"),
                                    "callback": callbacks.restart_system,
                                },
                                {"name": _("Cancel"), "callback": callbacks.go_back},
                            ],
                        },
                    ],
                },
            ],
        },
    ],
}


# Remove local definition and reactivate the global gettext function (that translates)
del _<|MERGE_RESOLUTION|>--- conflicted
+++ resolved
@@ -357,15 +357,11 @@
                             "value": "OC",
                         },
                         {
-<<<<<<< HEAD
+                            "name": _("Cluster/Neb"),
+                            "value": "C+N",
+                        },
+                        {
                             "name": _("Globular"),
-=======
-                            "name": "Cluster/Neb",
-                            "value": "C+N",
-                        },
-                        {
-                            "name": "Globular",
->>>>>>> 47d9eba2
                             "value": "Gb",
                         },
                         {
@@ -373,40 +369,31 @@
                             "value": "Nb",
                         },
                         {
-<<<<<<< HEAD
                             "name": _("P. Nebula"),
-                            "value": "Pl",
-=======
-                            "name": "P. Nebula",
                             "value": "PN",
                         },
                         {
-                            "name": "Dark Nebula",
+                            "name": _("Dark Nebula"),
                             "value": "DN",
                         },
                         {
-                            "name": "Star",
+                            "name": _("Star"),
                             "value": "*",
->>>>>>> 47d9eba2
                         },
                         {
                             "name": _("Double Str"),
                             "value": "D*",
                         },
                         {
-<<<<<<< HEAD
+                            "name": _("Triple Str"),
+                            "value": "***",
+                        },
+                        {
+                            "name": _("Knot"),
+                            "value": "Kt",
+                        },
+                        {
                             "name": _("Asterism"),
-=======
-                            "name": "Triple Str",
-                            "value": "***",
-                        },
-                        {
-                            "name": "Knot",
-                            "value": "Kt",
-                        },
-                        {
-                            "name": "Asterism",
->>>>>>> 47d9eba2
                             "value": "Ast",
                         },
                         {
@@ -414,7 +401,7 @@
                             "value": "Pla",
                         },
                         {
-                            "name": "Comet",
+                            "name": _("Comet"),
                             "value": "CM",
                         },
                     ],
@@ -884,7 +871,7 @@
                             "value": "imx296",
                         },
                         {
-                            "name": "v3 - imx462",
+                            "name": _("v3 - imx462"),
                             "callback": callbacks.switch_cam_imx462,
                             "value": "imx462",
                         },
