--- conflicted
+++ resolved
@@ -1106,9 +1106,7 @@
                     "class": UITextMenu,
                     "select": "Single",
                     "items": [
-<<<<<<< HEAD
                         {"name": "SQM", "class": UISQM},
-=======
                         {
                             "name": _("AE Algo"),
                             "class": UITextMenu,
@@ -1148,7 +1146,6 @@
                                 {"name": _("Cancel"), "callback": callbacks.go_back},
                             ],
                         },
->>>>>>> 2770f2be
                     ],
                 },
             ],
