--- conflicted
+++ resolved
@@ -253,11 +253,7 @@
         sbr_y = self.display.height
         total = self.get_nr_of_menu_items()
         one_item_height = max(1, int((sbr_y - sbr_y_start) / total))
-<<<<<<< HEAD
         box_pos = (sbr_y - sbr_y_start) * (self._current_item_index) / (total)
-=======
-        box_pos = (sbr_y - sbr_y_start) * self._current_item_index / (total - 1)
->>>>>>> 34071958
         # print(f"{sbr_x=} {sbr_y=} {total=} {box_pos=} {one_item_height=}, {sbr_y_start=}, {self._current_item_index=}, {self.get_nr_of_menu_items()=}")
 
         self.draw.rectangle(
@@ -272,40 +268,6 @@
             ],
             fill=self.colors.get(255),
         )
-<<<<<<< HEAD
-=======
-
-    def get_line_font_color_pos(
-        self,
-        line_number,
-        menu_item,
-        is_focus=False,
-        sort_order: SortOrder = SortOrder.CATALOG_SEQUENCE,
-    ):
-        obj_mag_color = self._obj_to_mag_color(menu_item)
-
-        line_font = self.fonts.base
-        line_color = int(self.color_modifier(line_number, sort_order) * obj_mag_color)
-        line_pos = self.line_position(line_number)
-
-        if is_focus:
-            line_color = obj_mag_color
-            line_font = self.fonts.bold
-        return line_font, line_color, line_pos
-
-    @cache
-    def color_modifier(self, line_number: int, sort_order: SortOrder):
-        if sort_order == SortOrder.NEAREST:
-            line_number_modifiers = [0.38, 0.5, 0.75, 0.8, 0.75, 0.5, 0.38]
-        else:
-            line_number_modifiers = [1, 0.75, 0.75, 0.5, 0.5, 0.38, 0.38]
-        return line_number_modifiers[line_number]
-
-    @cache
-    def line_position(self, line_number, title_offset=20):
-        line_number_positions = [0, 13, 25, 42, 60, 76, 89]
-        return line_number_positions[line_number] + title_offset
->>>>>>> 34071958
 
     def active(self):
         # trigger refilter
@@ -376,10 +338,6 @@
                     self.screen.paste(marker, (0, line_pos + 2))
 
                 # calculate start of both pieces of text
-<<<<<<< HEAD
-                begin_x = 12
-=======
->>>>>>> 34071958
                 space = (
                     0 if is_focus and not self.current_mode == DisplayModes.NAME else 1
                 )
@@ -407,11 +365,7 @@
                                 (self.display.width - begin_x2) / line_font.width
                             ),
                             # scrollspeed=self._get_scrollspeed_config(),
-<<<<<<< HEAD
-                            scrollspeed=TextLayouterScroll.FAST,
-=======
                             scrollspeed=TextLayouterScroll.MEDIUM,
->>>>>>> 34071958
                         )
                     # draw scrolling second text
                     self.item_text_scroll.draw((begin_x2, line_pos))
