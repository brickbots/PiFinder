--- conflicted
+++ resolved
@@ -97,12 +97,8 @@
 
 async def gps_main(gps_queue, console_queue, log_queue):
     MultiprocLogging.configurer(log_queue)
-<<<<<<< HEAD
     logger.info(f"Using UBX GPS code")
     error_info = {'error_2d': 999, 'error_3d': 999}
-=======
-    error_info = {"error_2d": 999, "error_3d": 999}
->>>>>>> 04f1d34d
 
     while True:
         try:
