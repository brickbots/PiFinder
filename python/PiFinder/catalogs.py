# mypy: ignore-errors
import logging
import time
import datetime
import pytz
from pprint import pformat
import threading
from typing import List, Dict, DefaultDict, Optional, Union
from collections import defaultdict
import PiFinder.calc_utils as calc_utils
from PiFinder.calc_utils import sf_utils
from PiFinder.state import SharedStateObj
from PiFinder.db.db import Database
from PiFinder.db.objects_db import ObjectsDatabase
from PiFinder.db.observations_db import ObservationsDatabase
from PiFinder.composite_object import CompositeObject, MagnitudeObject
import PiFinder.comets as comets
from PiFinder.utils import Timer, comet_file
from PiFinder.config import Config

logger = logging.getLogger("Catalog")

# collection of all catalog-related classes

# CatalogBase : just the CompositeObjects
# Catalog: extends the CatalogBase with filtering
# CatalogIterator: TODO iterates over the composite_objects
# CatalogFilter: can be set on catalog to filter
# CatalogBuilder: builds catalogs from the database
# Catalogs: holds all catalogs


class ROArrayWrapper:
    """Read-only array wrapper, to protect the underlying array"""

    def __init__(self, composite_object_array):
        self._array = composite_object_array

    def __getitem__(self, key):
        return self._array[key]

    def __len__(self):
        return len(self._array)

    def __setitem__(self, key, value):
        raise TypeError("This array is read-only")

    def __delitem__(self, key):
        raise TypeError("This array is read-only")

    def __iter__(self):
        return iter(self._array)

    def __repr__(self):
        return str(self._array)


class Names:
    """
    Holds all name related info
    """

    db: Database
    names: DefaultDict[int, List[str]] = defaultdict(list)

    def __init__(self):
        self.db = ObjectsDatabase()
        self.id_to_names = self.db.get_object_id_to_names()
        self.name_to_id = self.db.get_name_to_object_id()
        self._sort_names()
        logger.debug("Loaded %i names from database", len(self.names))

    def _sort_names(self):
        """
        sort the names according to some hierarchy
        """
        pass

    def get_name(self, object_id: int) -> List[str]:
        return self.id_to_names[object_id]

    def get_id(self, name: str) -> Optional[int]:
        return self.name_to_id.get(name)


class CatalogFilter:
    """can be set on catalog to filter"""

    fast_aa = None

    def __init__(
        self,
        shared_state: SharedStateObj,
        magnitude: Union[float, None] = None,
        object_types: Union[list[str], None] = None,
        altitude: int = -1,
        observed: str = "Any",
        constellations: list[str] = [],
        selected_catalogs: list[str] = [],
    ):
        self.shared_state = shared_state
        # When was the last time filter params were changed?
        self.dirty_time = time.time()

        self._magnitude = magnitude
        self._object_types = object_types
        self._altitude = altitude
        self._observed = observed
        self._constellations = constellations
        self._selected_catalogs = set(selected_catalogs)
        self.last_filtered_time = 0

    def load_from_config(self, config_object: Config):
        """
        Loads filter values from configuration object
        """
        self._magnitude = config_object.get_option("filter.magnitude")
        self._object_types = config_object.get_option("filter.object_types", [])
        self._altitude = config_object.get_option("filter.altitude", -1)
        self._observed = config_object.get_option("filter.observed", "Any")
        self._constellations = config_object.get_option("filter.constellations", [])
        self._selected_catalogs = config_object.get_option("filter.selected_catalogs")
        self.last_filtered_time = 0

    @property
    def magnitude(self):
        return self._magnitude

    @magnitude.setter
    def magnitude(self, magnitude: Union[float, None]):
        self._magnitude = magnitude
        self.dirty_time = time.time()

    @property
    def object_types(self):
        return self._object_types

    @object_types.setter
    def object_types(self, object_types: Union[list[str], None]):
        self._object_types = object_types
        self.dirty_time = time.time()

    @property
    def altitude(self):
        return self._altitude

    @altitude.setter
    def altitude(self, altitude: int):
        self._altitude = altitude
        self.dirty_time = time.time()

    @property
    def observed(self):
        return self._observed

    @observed.setter
    def observed(self, observed: str):
        self._observed = observed
        self.dirty_time = time.time()

    @property
    def constellations(self):
        return self._constellations

    @constellations.setter
    def constellations(self, constellations: list[str]):
        self._constellations = constellations
        self.dirty_time = time.time()

    @property
    def selected_catalogs(self):
        return self._selected_catalogs

    @selected_catalogs.setter
    def selected_catalogs(self, catalog_codes: list[str]):
        self._selected_catalogs = set(catalog_codes)
        self.dirty_time = time.time()

    def calc_fast_aa(self, shared_state):
        location = shared_state.location()
        dt = shared_state.datetime()
        if shared_state.altaz_ready():
            self.fast_aa = calc_utils.FastAltAz(
                location.lat,
                location.lon,
                dt,
            )
        else:
            logger.warning(
                f"Calc_fast_aa: {'location' if not location else 'datetime' if not dt else 'nothing'} not set"
            )

    def is_dirty(self) -> bool:
        """
        Returns true if the filter parameters have changed since
        the last filter.  False if not
        """
        if self.last_filtered_time > self.dirty_time:
            return False
        else:
            return True

    def apply_filter(self, obj: CompositeObject):
        if obj.last_filtered_time > self.dirty_time:
            return obj.last_filtered_result

        obj.last_filtered_time = time.time()
        self.last_filtered_time = time.time()

        # check constellation
        if self._constellations:
            if obj.const not in self._constellations:
                obj.last_filtered_result = False
                return False
        else:
            obj.last_filtered_result = False
            return False

        # check altitude
        if self._altitude != -1 and self.fast_aa:
            obj_altitude, _ = self.fast_aa.radec_to_altaz(
                obj.ra,
                obj.dec,
                alt_only=True,
            )
            if obj_altitude < self._altitude:
                obj.last_filtered_result = False
                return False

        # check magnitude
        obj_mag = obj.mag.filter_mag

        if self._magnitude is not None and obj_mag > self._magnitude:
            obj.last_filtered_result = False
            return False

        # check type
        if self._object_types:
            if obj.obj_type not in self._object_types:
                obj.last_filtered_result = False
                return False
        else:
            obj.last_filtered_result = False
            return False

        # check observed
        if self._observed is not None and self._observed != "Any":
            if self._observed == "Yes":
                if not obj.logged:
                    obj.last_filtered_result = False
                    return False
            else:
                if obj.logged:
                    obj.last_filtered_result = False
                    return False

        # object passed all the tests
        obj.last_filtered_result = True
        return True

    def apply(self, objects: List[CompositeObject]):
        self.calc_fast_aa(self.shared_state)
        return [obj for obj in objects if self.apply_filter(obj)]


def catalog_base_id_sort(obj: CompositeObject):
    return obj.id


def catalog_base_sequence_sort(obj: CompositeObject):
    return obj.sequence


class CatalogBase:
    """Base class for Catalog, contains only the objects"""

    def __init__(
        self,
        catalog_code: str,
        desc: str,
        max_sequence: int = 0,
        sort=catalog_base_sequence_sort,
    ):
        self.catalog_code = catalog_code
        self.max_sequence = max_sequence
        self.desc = desc
        self.sort = sort
        self.__objects: List[CompositeObject] = []
        self.id_to_pos: Dict[int, int]
        self.sequence_to_pos: Dict[int, int]
        self.catalog_code: str
        self.max_sequence: int
        self.desc: str
        self.sort = sort

    def get_objects(self) -> ROArrayWrapper:
        return ROArrayWrapper(self.__objects)

    def _get_objects(self) -> List[CompositeObject]:
        return self.__objects

    def add_object(self, obj: CompositeObject):
        self._add_object(obj)
        self._sort_objects()
        self._update_id_to_pos()
        self._update_sequence_to_pos()
        assert self.check_sequences()

    def _add_object(self, obj: CompositeObject):
        self.__objects.append(obj)
        if obj.sequence > self.max_sequence:
            self.max_sequence = obj.sequence

    def add_objects(self, objects: List[CompositeObject]):
        objects_copy = objects.copy()
        for obj in objects_copy:
            self._add_object(obj)
        self._sort_objects()
        self._update_id_to_pos()
        self._update_sequence_to_pos()
        assert self.check_sequences()

    def _sort_objects(self):
        # print(f"Sorting {self.catalog_code} with key {self.sort}")
        self.__objects.sort(key=self.sort)

    def get_object_by_id(self, id: int) -> CompositeObject:
        if id in self.id_to_pos:
            return self.__objects[self.id_to_pos[id]]
        else:
            return None

    def get_object_by_sequence(self, sequence: int) -> CompositeObject:
        if sequence in self.sequence_to_pos:
            return self.__objects[self.sequence_to_pos[sequence]]
        else:
            return None

    def get_count(self) -> int:
        return len(self.__objects)

    def check_sequences(self):
        sequences = [x.sequence for x in self.get_objects()]
        if not len(sequences) == len(set(sequences)):
            logger.error("Duplicate sequence catalog %s!", self.catalog_code)
            return False
        return True

    def _update_id_to_pos(self):
        self.id_to_pos = {obj.id: i for i, obj in enumerate(self.__objects)}

    def _update_sequence_to_pos(self):
        self.sequence_to_pos = {obj.sequence: i for i, obj in enumerate(self.__objects)}

    def __repr__(self):
        return f"Catalog({self.catalog_code=}, {self.max_sequence=}, count={self.get_count()})"

    def __str__(self):
        return self.__repr__()


class Catalog(CatalogBase):
    """Extends the CatalogBase with filtering"""

    def __init__(self, catalog_code: str, desc: str, max_sequence: int = 0):
        super().__init__(catalog_code, desc, max_sequence)
        self.catalog_filter: Union[CatalogFilter, None] = None
        self.filtered_objects: List[CompositeObject] = self.get_objects()
        self.filtered_objects_seq: List[int] = self._filtered_objects_to_seq()
        self.last_filtered = 0
        self.initialized = True

    def is_selected(self):
        """
        Convenience function to see if this catalog is in the
        current filter list
        """
        if self.catalog_filter is None:
            return False
        return self.catalog_code in self.catalog_filter.selected_catalogs

    def has(self, sequence: int, filtered=True):
        return sequence in self.filtered_objects_seq

    def _filtered_objects_to_seq(self):
        return [obj.sequence for obj in self.filtered_objects]

    def filter_objects(self) -> List[CompositeObject]:
        if self.catalog_filter is None:
            return self.get_objects()

        self.filtered_objects = self.catalog_filter.apply(self.get_objects())
        logger.info(
            "FILTERED %s %d/%d",
            self.catalog_code,
            len(self.filtered_objects),
            len(self.get_objects()),
        )
        self.filtered_objects_seq = self._filtered_objects_to_seq()
        self.last_filtered = time.time()
        return self.filtered_objects

    def get_filtered_objects(self):
        return self.filtered_objects

    def get_filtered_count(self):
        return len(self.filtered_objects)

    def get_age(self) -> Optional[int]:
        """If the catalog data is time-sensitive, return age in days."""
        return None

    def __repr__(self):
        super().__repr__()
        return f"{super().__repr__()} - filtered={self.get_filtered_count()})"

    def __str__(self):
        return self.__repr__()


class Catalogs:
    """Holds all catalogs"""

    def __init__(self, catalogs: List[Catalog]):
        self.__catalogs: List[Catalog] = catalogs
        self.catalog_filter: Union[CatalogFilter, None] = None

    def filter_catalogs(self):
        """
        Applies filter to all catalogs
        """
        for catalog in self.__catalogs:
            catalog.filter_objects()

    def set_catalog_filter(self, catalog_filter: CatalogFilter) -> None:
        """
        Sets the catalog filter object for all the catalogs
        to a single shared filter object so they can all
        be changed at once
        """
        self.catalog_filter = catalog_filter
        for catalog in self.__catalogs:
            catalog.catalog_filter = catalog_filter

    def get_catalogs(self, only_selected: bool = True) -> List[Catalog]:
        return_list = []
        for catalog in self.__catalogs:
            if (only_selected and catalog.is_selected()) or not only_selected:
                return_list.append(catalog)

        return return_list

    def get_objects(
        self, only_selected: bool = True, filtered: bool = True
    ) -> list[CompositeObject]:
        return_list = []
        for catalog in self.__catalogs:
            if (only_selected and catalog.is_selected()) or not only_selected:
                if filtered:
                    return_list += catalog.get_filtered_objects()
                else:
                    return_list += catalog.get_objects()
        return return_list

    def select_catalogs(self, catalog_codes: List[str]):
        for catalog_code in catalog_codes:
            self.catalog_filter.selected_catalogs.add(catalog_code)

    def has_code(self, catalog_code: str, only_selected: bool = True) -> bool:
        return catalog_code in self.get_codes(only_selected)

    def has(self, catalog: Catalog, only_selected: bool = True) -> bool:
        return self.has_code(catalog.catalog_code, only_selected)

    def get_object(self, catalog_code: str, sequence: int) -> Optional[CompositeObject]:
        catalog = self.get_catalog_by_code(catalog_code)
        if catalog:
            return catalog.get_object_by_sequence(sequence)

    # this is memory efficient and doesn't hit the sdcard, but could be faster
    # also, it could be cached
    def search_by_text(self, search_text: str) -> List[CompositeObject]:
        objs = self.get_objects(only_selected=False, filtered=False)
        result = []
        if not search_text:
            return result
        for obj in objs:
            for name in obj.names:
                if search_text.lower() in name.lower():
                    result.append(obj)
                    # if not search_text == "":
                    logger.debug(
                        "Found %s in %s %i", name, obj.catalog_code, obj.sequence
                    )
                    break
        return result

    def set(self, catalogs: List[Catalog]):
        self.__catalogs = catalogs
        self.select_all_catalogs()

    def add(self, catalog: Catalog, select: bool = False):
        if catalog.catalog_code not in [x.catalog_code for x in self.__catalogs]:
            if select:
                self.catalog_filter.selected_catalogs.add(catalog.catalog_code)
            self.__catalogs.append(catalog)
        else:
            logger.warning(
                "Catalog %s already exists, not replaced (in Catalogs.add)",
                catalog.catalog_code,
            )

    def remove(self, catalog_code: str):
        for catalog in self.__catalogs:
            if catalog.catalog_code == catalog_code:
                self.__catalogs.remove(catalog)
                return

        logger.warning("Catalog %s does not exist, cannot remove", catalog_code)

    def get_codes(self, only_selected: bool = True) -> List[str]:
        return_list = []
        for catalog in self.__catalogs:
            if (only_selected and catalog.is_selected()) or not only_selected:
                return_list.append(catalog.catalog_code)

        return return_list

    def get_catalog_by_code(self, catalog_code: str) -> Optional[Catalog]:
        for catalog in self.__catalogs:
            if catalog.catalog_code == catalog_code:
                return catalog
        return None

    def count(self) -> int:
        return len(self.get_catalogs())

    def select_no_catalogs(self):
        self.catalog_filter.selected_catalogs = set()

    def select_all_catalogs(self):
        for catalog in self.__catalogs:
            self.catalog_filter.selected_catalogs.add(catalog.catalog_code)

    def __repr__(self):
        return f"Catalogs(\n{pformat(self.get_catalogs(only_selected=False))})"

    def __str__(self):
        return self.__repr__()

    def __iter__(self):
        return iter(self.get_catalogs())


class VirtualCatalog(Catalog):
    virtual_id_lock = threading.Lock()
    virtual_id_low = 0

    def __init__(self, *args, **kwargs):
        super().__init__(*args, **kwargs)

    @staticmethod
    def assign_virtual_object_ids(catalog: Catalog, low_id: int) -> int:
        """
        Assigns virtual object_ids for non-DB objects. Return new low.
        """
        for obj in catalog.get_objects():
            low_id -= 1
            obj.object_id = low_id
        return low_id


class TimerCatalog(VirtualCatalog):
    """Catalog that runs a task periodically"""

    def __init__(self, *args, **kwargs):
        super().__init__(*args, **kwargs)
        self.initialized = False
        logger.debug("in init of timercatalog")
        self.timer: Optional[threading.Timer] = None
        self.is_running: bool = False
        logger.debug("Starting timer")
        self.start_timer()

    @property
    def time_delay_seconds(self) -> int:
        return 300  # 5 minutes

    def start_timer(self) -> None:
        """Start the timer if it's not already running"""
        if not self.is_running:
            self.is_running = True
            self._schedule_next_run()

    def _schedule_next_run(self) -> None:
        """Schedule the next run of the timed task"""
        self.timer = threading.Timer(self.time_delay_seconds, self._run)
        self.timer.start()

    def _run(self) -> None:
        """Execute the timed task in a separate thread and reschedule if still running"""
        threading.Thread(target=self._execute_task).start()
        if self.is_running:
            self._schedule_next_run()

    def _execute_task(self) -> None:
        """Execute the timed task"""
        try:
            self.do_timed_task()
        except Exception as e:
            logger.error(f"Error in timed task: {e}", exc_info=True)

    def do_timed_task(self) -> None:
        """Override this method in subclasses to define the timed task"""
        logger.warning("Executing uninitialized timed task")

    def stop(self) -> None:
        """Stop the timer"""
        self.is_running = False
        if self.timer:
            self.timer.cancel()
            self.timer = None

    def __del__(self) -> None:
        """Ensure the timer is stopped when the object is deleted"""
        self.stop()


class PlanetCatalog(TimerCatalog):
    """Creates a catalog of planets with adaptive update frequency based on GPS lock status"""

    # Default time delay when we have GPS lock
    DEFAULT_DELAY = 307
    # Shorter time delay when waiting for GPS lock
    WAITING_FOR_GPS_DELAY = 10
    short_delay = True

    def __init__(self, dt: datetime.datetime, shared_state: SharedStateObj):
        super().__init__("PL", "Planets")
        self.shared_state = shared_state

    @property
    def time_delay_seconds(self) -> int:
<<<<<<< HEAD
        # Return shorter delay if waiting for GPS lock
        return (
            self.DEFAULT_DELAY if not self.short_delay else self.WAITING_FOR_GPS_DELAY
        )
=======
        if self.initialized:
            # We've calculated at least once....
            return 307
        else:
            # Check for a lock/time every 10 seconds
            return 10
>>>>>>> 79aaa8ef

    def init_planets(self, dt):
        planet_dict = sf_utils.calc_planets(dt)
        logger.debug(f"starting planet dict {planet_dict}")

        if not planet_dict:
            logger.debug("No GPS lock during initialization - will retry soon")
            self.initialised = True  # Still mark as initialized so timer starts
            return

        sequence = 0
        for name in sf_utils.planet_names:
            planet_data = planet_dict.get(name)
            if name.lower() != "sun" and planet_data:
                self.add_planet(sequence, name, planet_data)
                sequence += 1

        with self.virtual_id_lock:
            new_low = self.assign_virtual_object_ids(self, self.virtual_id_low)
            self.virtual_id_low = new_low
<<<<<<< HEAD

        self.initialised = True
=======
        self.initialized = True
>>>>>>> 79aaa8ef

    def add_planet(self, sequence: int, name: str, planet: Dict[str, Dict[str, float]]):
        try:
            ra, dec = planet["radec"]
            constellation = sf_utils.radec_to_constellation(ra, dec)

            obj = CompositeObject.from_dict(
                {
                    "id": 0,
                    "obj_type": "Pla",
                    "ra": ra,
                    "dec": dec,
                    "const": constellation,
                    "size": "",
                    "mag": MagnitudeObject([planet["mag"]]),
                    "names": [name.capitalize()],
                    "catalog_code": "PL",
                    "sequence": sequence + 1,
                    "description": "",
                }
            )
            self.add_object(obj)
        except (KeyError, ValueError) as e:
            logger.error(f"Error adding planet {name}: {e}")

    def do_timed_task(self):
<<<<<<< HEAD
        if not self.initialised:
            return

        with Timer("Planet Catalog periodic update"):
            dt = self.shared_state.datetime()
            logger.debug(f"Planet catalog update at {dt}")

            if (
                not dt
                or not sf_utils.observer_loc
                or not self.shared_state.location().lock
            ):
                return

=======
        with Timer("Planet Catalog periodic update"):
            """ updating planet catalog data """
            if not self.shared_state.altaz_ready():
                return

            dt = self.shared_state.datetime()
            if not self.initialized:
                self.init_planets(dt)

>>>>>>> 79aaa8ef
            planet_dict = sf_utils.calc_planets(dt)

            # If we just got GPS lock and previously had no planets, do a full reinit
            if not self.get_objects():
                logger.info("GPS lock acquired - reinitializing planet catalog")
                self.init_planets(dt)
                return

            # Regular update if we have GPS lock
            for obj in self._get_objects():
                try:
                    name = obj.names[0]
                    if name in planet_dict:
                        planet = planet_dict[name]
                        obj.ra, obj.dec = planet["radec"]
                        obj.mag = MagnitudeObject([planet["mag"]])
                        obj.const = sf_utils.radec_to_constellation(obj.ra, obj.dec)
                        obj.mag_str = obj.mag.calc_two_mag_representation()
                except (KeyError, ValueError) as e:
                    logger.error(f"Error updating planet {name}: {e}")


class CometCatalog(TimerCatalog):
    """Creates a catalog of comets"""

    def __init__(self, dt: datetime.datetime, shared_state: SharedStateObj):
        super().__init__("CM", "Comets")
        self.age = None
        self.shared_state = shared_state
        self._init_lock = threading.Lock()
        self._start_background_init(dt)

    def get_age(self) -> Optional[int]:
        """Return the age of the comet data in days"""
        return self.age

    def _start_background_init(self, dt):
        def init_task():
            while True:
                success, self.age = comets.comet_data_download(comet_file)
                if success:
                    with self._init_lock:
                        self.initialized = self.calc_comet_first_time(dt)
                    with self.virtual_id_lock:
                        new_low = self.assign_virtual_object_ids(
                            self, self.virtual_id_low
                        )
                        self.virtual_id_low = new_low
                    break
                time.sleep(60)  # retry every minute to download comet data

        threading.Thread(target=init_task, daemon=True).start()

    def calc_comet_first_time(self, dt):
        with Timer("CometCatalog.__init__"):
            comet_dict = comets.calc_comets(dt)
            if not comet_dict:
                return False
            for sequence, (name, comet) in enumerate(comet_dict.items()):
                self.add_comet(sequence, name, comet)
            return True

    @property
    def time_delay_seconds(self) -> int:
        return 293

    def add_comet(self, sequence: int, name: str, comet: Dict[str, Dict[str, float]]):
        ra, dec = comet["radec"]
        constellation = sf_utils.radec_to_constellation(ra, dec)
        # desc = f"{comet['radec_pretty']}, AltAZ: {comet['altaz']}\nAltAz2: {comet['altaz2']}\nAltAz3: {comet['altaz3']}\n{comet['radec_pretty']}, Earth distance: {comet['earth_distance']} AU\n"
        desc = f"Distance to\nEarth: {comet['earth_distance']:.2f} AU\nSun: {comet['sun_distance']:.2f} AU"

        mag = MagnitudeObject([comet.get("mag", [])])
        obj = CompositeObject.from_dict(
            {
                "id": -1,
                "obj_type": "Com",
                "ra": ra,
                "dec": dec,
                "const": constellation,
                "size": "",
                # Use '?' if magnitude is not available
                "mag": mag,
                "mag_str": mag.calc_two_mag_representation(),
                "names": [name],
                "catalog_code": "CM",
                "sequence": sequence + 1,
                "description": desc,
            }
        )
        self.add_object(obj)

    def do_timed_task(self):
        """updating comet catalog data"""
        with Timer("Comet Catalog periodic update"):
            with self._init_lock:
                if not self.initialized:
                    logging.debug("Comets not yet initialized, skip periodic update...")
                    return
            dt = self.shared_state.datetime()
            comet_dict = comets.calc_comets(
                dt, [x.names[0] for x in self._get_objects()]
            )
            if not comet_dict:
                return
            for obj in self._get_objects():
                name = obj.names[0]
                logger.debug("Processing %s" % name)
                comet = comet_dict.get(name, {})
                try:
                    obj.ra, obj.dec = comet["radec"]
                except KeyError:
                    logger.error("No radec for comet " + name)
                    continue
                obj.mag = MagnitudeObject([comet["mag"]])
                obj.const = sf_utils.radec_to_constellation(obj.ra, obj.dec)
                obj.mag_str = obj.mag.calc_two_mag_representation()
                obj.description = obj.description + "."
            logger.debug("Updated comet catalog")


class CatalogBuilder:
    """
    Builds catalogs from the database
    Merges object table data and catalog_object table data
    """

    def build(self, shared_state) -> Catalogs:
        db: Database = ObjectsDatabase()
        obs_db: Database = ObservationsDatabase()
        # list of dicts, one dict for each entry in the catalog_objects table
        catalog_objects: List[Dict] = [dict(row) for row in db.get_catalog_objects()]
        objects = db.get_objects()
        common_names = Names()
        catalogs_info = db.get_catalogs_dict()
        objects = {row["id"]: dict(row) for row in objects}
        composite_objects: List[CompositeObject] = self._build_composite(
            catalog_objects, objects, common_names, obs_db
        )
        # This is used for caching catalog dicts
        # to speed up repeated searches
        self.catalog_dicts = {}
        logger.debug("Loaded %i objects from database", len(composite_objects))
        all_catalogs: Catalogs = self._get_catalogs(composite_objects, catalogs_info)
        # Initialize planet catalog with whatever date we have for now
        # This will be re-initialized on activation of Catalog ui module
        # if we have GPS lock
        planet_catalog: Catalog = PlanetCatalog(
            dt=datetime.datetime.now().replace(tzinfo=pytz.timezone("UTC")),
            shared_state=shared_state,
        )
        all_catalogs.add(planet_catalog)
        comet_catalog: Catalog = CometCatalog(
            datetime.datetime.now().replace(tzinfo=pytz.timezone("UTC")),
            shared_state=shared_state,
        )
        all_catalogs.add(comet_catalog)

        assert self.check_catalogs_sequences(all_catalogs) is True
        return all_catalogs

    def check_catalogs_sequences(self, catalogs: Catalogs):
        for catalog in catalogs.get_catalogs(only_selected=False):
            result = catalog.check_sequences()
            if not result:
                logger.error("Duplicate sequence catalog %s!", catalog.catalog_code)
                return False
            return True

    def _build_composite(
        self,
        catalog_objects: List[Dict],
        objects: Dict[int, Dict],
        common_names: Names,
        obs_db: ObservationsDatabase,
    ) -> List[CompositeObject]:
        composite_objects: List[CompositeObject] = []

        for catalog_obj in catalog_objects:
            object_id = catalog_obj["object_id"]

            # Merge the two dictionaries
            composite_data = objects[object_id] | catalog_obj

            # Create an instance from the merged dictionaries
            composite_instance = CompositeObject.from_dict(composite_data)
            composite_instance.logged = obs_db.check_logged(composite_instance)
            composite_instance.names = common_names.get_name(object_id)
            mag = MagnitudeObject.from_json(composite_instance.mag)
            composite_instance.mag = mag
            composite_instance.mag_str = mag.calc_two_mag_representation()
            # Append to the result dictionary
            composite_objects.append(composite_instance)
        return composite_objects

    def _get_catalogs(
        self, composite_objects: List[CompositeObject], catalogs_info: Dict[str, Dict]
    ) -> Catalogs:
        # group composite_objects per catalog_code in a dictionary
        composite_dict: Dict[str, List[CompositeObject]] = {}
        for obj in composite_objects:
            composite_dict.setdefault(obj.catalog_code, []).append(obj)

        # convert dict of composite_objects into a List of Catalog
        catalog_list: List[Catalog] = []
        for catalog_code in catalogs_info.keys():
            catalog_info = catalogs_info[catalog_code]
            catalog = Catalog(
                catalog_code,
                desc=catalog_info["desc"],
                max_sequence=catalog_info["max_sequence"],
            )
            catalog.add_objects(composite_dict.get(catalog_code, []))
            catalog_list.append(catalog)
            catalog = None
        return Catalogs(catalog_list)


class CatalogDesignator:
    """Holds the string that represents the catalog input/search field.
    Usually looks like 'NGC----' or 'M-13'"""

    def __init__(self, catalog_name: str, max_sequence: int):
        self.catalog_name = catalog_name
        self.object_number = 0
        self.width = len(str(max_sequence))
        self.field = self.get_designator()

    def set_target(self, catalog_index, number=0):
        assert len(str(number)) <= self.get_catalog_width()
        self.catalog_index = catalog_index
        self.object_number = number
        self.field = self.get_designator()

    def append_number(self, number):
        number_str = str(self.object_number) + str(number)
        if len(number_str) > self.get_catalog_width():
            number_str = number_str[1:]
        self.object_number = int(number_str)
        self.field = self.get_designator()

    def set_number(self, number):
        self.object_number = number
        self.field = self.get_designator()

    def has_number(self):
        return self.object_number > 0

    def reset_number(self):
        self.object_number = 0
        self.field = self.get_designator()

    def increment_number(self):
        self.object_number += 1
        self.field = self.get_designator()

    def decrement_number(self):
        self.object_number -= 1
        self.field = self.get_designator()

    def get_catalog_name(self):
        return self.catalog_name

    def get_catalog_width(self):
        return self.width

    def get_designator(self):
        number_str = str(self.object_number) if self.has_number() else ""
        return (
            f"{self.get_catalog_name(): >3} {number_str:->{self.get_catalog_width()}}"
        )

    def __str__(self):
        return self.field

    def __repr__(self):
        return self.field<|MERGE_RESOLUTION|>--- conflicted
+++ resolved
@@ -641,19 +641,12 @@
 
     @property
     def time_delay_seconds(self) -> int:
-<<<<<<< HEAD
-        # Return shorter delay if waiting for GPS lock
-        return (
-            self.DEFAULT_DELAY if not self.short_delay else self.WAITING_FOR_GPS_DELAY
-        )
-=======
         if self.initialized:
             # We've calculated at least once....
             return 307
         else:
             # Check for a lock/time every 10 seconds
             return 10
->>>>>>> 79aaa8ef
 
     def init_planets(self, dt):
         planet_dict = sf_utils.calc_planets(dt)
@@ -674,12 +667,7 @@
         with self.virtual_id_lock:
             new_low = self.assign_virtual_object_ids(self, self.virtual_id_low)
             self.virtual_id_low = new_low
-<<<<<<< HEAD
-
-        self.initialised = True
-=======
         self.initialized = True
->>>>>>> 79aaa8ef
 
     def add_planet(self, sequence: int, name: str, planet: Dict[str, Dict[str, float]]):
         try:
@@ -706,22 +694,6 @@
             logger.error(f"Error adding planet {name}: {e}")
 
     def do_timed_task(self):
-<<<<<<< HEAD
-        if not self.initialised:
-            return
-
-        with Timer("Planet Catalog periodic update"):
-            dt = self.shared_state.datetime()
-            logger.debug(f"Planet catalog update at {dt}")
-
-            if (
-                not dt
-                or not sf_utils.observer_loc
-                or not self.shared_state.location().lock
-            ):
-                return
-
-=======
         with Timer("Planet Catalog periodic update"):
             """ updating planet catalog data """
             if not self.shared_state.altaz_ready():
@@ -731,7 +703,6 @@
             if not self.initialized:
                 self.init_planets(dt)
 
->>>>>>> 79aaa8ef
             planet_dict = sf_utils.calc_planets(dt)
 
             # If we just got GPS lock and previously had no planets, do a full reinit
