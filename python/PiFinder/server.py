import io
import json
import logging
import time
import uuid
import os
from datetime import datetime, timezone

import pydeepskylog as pds
from PIL import Image
from PiFinder import utils, calc_utils, config
from PiFinder.db.observations_db import (
    ObservationsDatabase,
)
from PiFinder.equipment import Telescope, Eyepiece
from PiFinder.keyboard_interface import KeyboardInterface
from PiFinder.multiproclogging import MultiprocLogging
from bottle import (
    Bottle,
    run,
    request,
    template,
    response,
    static_file,
    debug,
    redirect,
    CherootServer,
)

sys_utils = utils.get_sys_utils()

logger = logging.getLogger("Server")

# Generate a secret to validate the auth cookie
SESSION_SECRET = str(uuid.uuid4())


def auth_required(func):
    def auth_wrapper(*args, **kwargs):
        # check for and validate cookie
        auth_cookie = request.get_cookie("pf_auth", secret=SESSION_SECRET)
        if auth_cookie:
            return func(*args, **kwargs)

        return template("login", origin_url=request.url)

    return auth_wrapper


class Server:
    def __init__(
        self, keyboard_queue, ui_queue, gps_queue, log_queue, shared_state, is_debug=False
    ):
        self.version_txt = f"{utils.pifinder_dir}/version.txt"
        self.keyboard_queue = keyboard_queue
        self.ui_queue = ui_queue
        self.gps_queue = gps_queue
        self.log_queue = log_queue
        self.shared_state = shared_state
        self.ki = KeyboardInterface()
        # gps info
        self.lat = None
        self.lon = None
        self.altitude = None
        self.gps_locked = False

        if is_debug:
            logger.setLevel(logging.DEBUG)

        button_dict = {
            "UP": self.ki.PLUS,
            "DN": self.ki.MINUS,
            "SQUARE": self.ki.SQUARE,
            "A": self.ki.LEFT,
            "B": self.ki.UP,
            "C": self.ki.DOWN,
            "D": self.ki.RIGHT,
            "ALT_PLUS": self.ki.ALT_PLUS,
            "ALT_MINUS": self.ki.ALT_MINUS,
            "ALT_LEFT": self.ki.ALT_LEFT,
            "ALT_UP": self.ki.ALT_UP,
            "ALT_DOWN": self.ki.ALT_DOWN,
            "ALT_RIGHT": self.ki.ALT_RIGHT,
            "ALT_0": self.ki.ALT_0,
            "LNG_LEFT": self.ki.LNG_LEFT,
            "LNG_UP": self.ki.LNG_UP,
            "LNG_DOWN": self.ki.LNG_DOWN,
            "LNG_RIGHT": self.ki.LNG_RIGHT,
            "LNG_SQUARE": self.ki.LNG_SQUARE,
        }

        self.network = sys_utils.Network()

        app = Bottle()
        debug(True)

        @app.route(r"/images/<filename:re:.*\.png>")
        def send_image(filename):
            return static_file(filename, root="views/images", mimetype="image/png")

        @app.route("/js/<filename>")
        def send_js(filename):
            return static_file(filename, root="views/js")

        @app.route("/css/<filename>")
        def send_css(filename):
            return static_file(filename, root="views/css")

        @app.route("/")
        def home():
            logger.debug("/ called")
            # Get version info
            software_version = "Unknown"
            try:
                with open(self.version_txt, "r") as ver_f:
                    software_version = ver_f.read()
            except (FileNotFoundError, IOError) as e:
                logger.warning(f"Could not read version file: {str(e)}")

            # Try to update GPS state
            try:
                self.update_gps()
            except Exception as e:
                logger.error(f"Failed to update GPS in home route: {str(e)}")

            # Use GPS data if available
            lat_text = str(self.lat) if self.gps_locked else ""
            lon_text = str(self.lon) if self.gps_locked else ""
            gps_icon = "gps_fixed" if self.gps_locked else "gps_off"
            gps_text = "Locked" if self.gps_locked else "Not Locked"

            # Default camera values
            ra_text = "0"
            dec_text = "0"
            camera_icon = "broken_image"
            
            # Try to get solution data
            try:
                if self.shared_state.solve_state() is True:
                    camera_icon = "camera_alt"
                    solution = self.shared_state.solution()
                    if solution:
                        hh, mm, _ = calc_utils.ra_to_hms(solution["RA"])
                        ra_text = f"{hh:02.0f}h{mm:02.0f}m"
                        dec_text = f"{solution['Dec']: .2f}"
            except Exception as e:
                logger.error(f"Failed to get solution data: {str(e)}")

            # Render the template with available data
            return template(
                "index",
                software_version=software_version,
                wifi_mode=self.network.wifi_mode(),
                ip=self.network.local_ip(),
                network_name=self.network.get_connected_ssid(),
                gps_icon=gps_icon,
                gps_text=gps_text,
                lat_text=lat_text,
                lon_text=lon_text,
                camera_icon=camera_icon,
                ra_text=ra_text,
                dec_text=dec_text,
            )

        @app.route("/login", method="post")
        def login():
            password = request.forms.get("password")
            origin_url = request.forms.get("origin_url", "/")
            if sys_utils.verify_password("pifinder", password):
                # set auth cookie, doesn't matter what's in it, just as long
                # as it's there and cryptographically valid
                response.set_cookie("pf_auth", str(uuid.uuid4()), secret=SESSION_SECRET)
                redirect(origin_url)
            else:
                return template(
                    "login", origin_url=origin_url, error_message="Invalid Password"
                )

        @app.route("/remote")
        @auth_required
        def remote():
            return template(
                "remote",
            )

        @app.route("/advanced")
        @auth_required
        def advanced():
            return template(
                "advanced",
            )

        @app.route("/network")
        @auth_required
        def network_page():
            show_new_form = request.query.add_new or 0

            return template(
                "network",
                net=self.network,
                show_new_form=show_new_form,
            )

        @app.route("/gps")
        @auth_required
        def gps_page():
            self.update_gps()
            show_new_form = request.query.add_new or 0
            logger.debug(
                "/gps: %f, %f, %f ",
                self.lat or 0.0,
                self.lon or 0.0,
                self.altitude or 0.0,
            )

            return template(
                "gps",
                show_new_form=show_new_form,
                lat=self.lat,
                lon=self.lon,
                altitude=self.altitude,
            )

        @app.route("/gps/update", method="post")
        @auth_required
        def gps_update():
            lat = request.forms.get("latitudeDecimal")
            lon = request.forms.get("longitudeDecimal")
            altitude = request.forms.get("altitude")
            date_req = request.forms.get("date")
            time_req = request.forms.get("time")
            gps_lock(float(lat), float(lon), float(altitude))
            if time_req and date_req:
                datetime_str = f"{date_req} {time_req}"
                datetime_obj = datetime.strptime(datetime_str, "%Y-%m-%d %H:%M:%S")
                datetime_utc = datetime_obj.replace(tzinfo=timezone.utc)
                time_lock(datetime_utc)
            logger.debug(
                "GPS update: %s, %s, %s, %s, %s", lat, lon, altitude, date_req, time_req
            )
            time.sleep(1)  # give the gps thread a chance to update
            return home()

        @app.route("/locations")
        @auth_required
        def locations_page():
            show_new_form = request.query.add_new or 0
            cfg = config.Config()
            cfg.load_config()  # Ensure config is loaded
            return template(
                "locations",
                locations=cfg.locations.locations,
                show_new_form=show_new_form,
            )

        @app.route("/locations/add", method="post")
        @auth_required
        def location_add():
            try:
                name = request.forms.get("name").strip()
                lat = float(request.forms.get("latitude"))
                lon = float(request.forms.get("longitude"))
                altitude = float(request.forms.get("altitude"))
                error_in_m = float(request.forms.get("error_in_m", "0"))
                source = request.forms.get("source", "Manual Entry")
                
                # Server-side validation
                if not name:
                    raise ValueError("Location name is required")
                if not (-90 <= lat <= 90):
                    raise ValueError("Latitude must be between -90 and 90")
                if not (-180 <= lon <= 180):
                    raise ValueError("Longitude must be between -180 and 180")
                if not (-1000 <= altitude <= 10000):
                    raise ValueError("Altitude must be between -1000 and 10000 meters")
                if not (0 <= error_in_m <= 10000):
                    raise ValueError("Error must be between 0 and 10000 meters")

                from PiFinder.locations import Location
                new_location = Location(
                    name=name,
                    latitude=lat,
                    longitude=lon,
                    height=altitude,
                    error_in_m=error_in_m,
                    source=source
                )
                
                cfg = config.Config()
                cfg.load_config()
                cfg.locations.add_location(new_location)
                cfg.save_locations()
                
                self.ui_queue.put("reload_config")
                redirect("/locations")
        
            except ValueError as e:
                return template(
                    "locations",
                    locations=config.Config().locations.locations,
                    show_new_form=1,
                    error_message=str(e)
                )

        @app.route("/locations/rename/<location_id:int>", method="post")
        @auth_required
        def location_rename(location_id):
            try:
                cfg = config.Config()
                cfg.load_config()
                
                if not (0 <= location_id < len(cfg.locations.locations)):
                    raise ValueError("Invalid location ID")

                name = request.forms.get("name").strip()
                lat = float(request.forms.get("latitude"))
                lon = float(request.forms.get("longitude"))
                altitude = float(request.forms.get("altitude"))
                error_in_m = float(request.forms.get("error_in_m", "0"))
                source = request.forms.get("source", "Manual Entry")
                
                # Server-side validation
                if not name:
                    raise ValueError("Location name is required")
                if not (-90 <= lat <= 90):
                    raise ValueError("Latitude must be between -90 and 90")
                if not (-180 <= lon <= 180):
                    raise ValueError("Longitude must be between -180 and 180")
                if not (-1000 <= altitude <= 10000):
                    raise ValueError("Altitude must be between -1000 and 10000 meters")
                if not (0 <= error_in_m <= 10000):
                    raise ValueError("Error must be between 0 and 10000 meters")

                location = cfg.locations.locations[location_id]
                location.name = name
                location.latitude = lat
                location.longitude = lon
                location.height = altitude
                location.error_in_m = error_in_m
                location.source = source
                
                cfg.save_locations()
                self.ui_queue.put("reload_config")
                redirect("/locations")
                
            except ValueError as e:
                return template(
                    "locations",
                    locations=config.Config().locations.locations,
                    show_new_form=0,
                    error_message=str(e)
                )

        @app.route("/locations/delete/<location_id:int>")
        @auth_required
        def location_delete(location_id):
            cfg = config.Config()
            cfg.load_config()
            if 0 <= location_id < len(cfg.locations.locations):
                location = cfg.locations.locations[location_id]
                cfg.locations.remove_location(location)
                cfg.save_locations()
                # Notify main process to reload config
                self.ui_queue.put("reload_config")
            redirect("/locations")

        @app.route("/locations/set_default/<location_id:int>")
        @auth_required
        def location_set_default(location_id):
            cfg = config.Config()
            cfg.load_config()
            if 0 <= location_id < len(cfg.locations.locations):
                location = cfg.locations.locations[location_id]
                cfg.locations.set_default(location)
                cfg.save_locations()
                # Notify main process to reload config
                self.ui_queue.put("reload_config")
            redirect("/locations")

        @app.route("/locations/load/<location_id:int>")
        @auth_required
        def location_load(location_id):
            cfg = config.Config()
            cfg.load_config()  # Ensure config is loaded
            if 0 <= location_id < len(cfg.locations.locations):
                location = cfg.locations.locations[location_id]
                gps_lock(location.latitude, location.longitude, location.height)
            redirect("/locations")

        @app.route("/network/add", method="post")
        @auth_required
        def network_add():
            ssid = request.forms.get("ssid")
            psk = request.forms.get("psk")
            if len(psk) < 8:
                key_mgmt = "NONE"
            else:
                key_mgmt = "WPA-PSK"

            self.network.add_wifi_network(ssid, key_mgmt, psk)
            return network_page()

        @app.route("/network/delete/<network_id:int>")
        @auth_required
        def network_delete(network_id):
            self.network.delete_wifi_network(network_id)
            return network_page()

        @app.route("/network/update", method="post")
        @auth_required
        def network_update():
            wifi_mode = request.forms.get("wifi_mode")
            ap_name = request.forms.get("ap_name")
            host_name = request.forms.get("host_name")

            self.network.set_wifi_mode(wifi_mode)
            self.network.set_ap_name(ap_name)
            self.network.set_host_name(host_name)
            return template("restart")

        @app.route("/tools/pwchange", method="post")
        @auth_required
        def password_change():
            current_password = request.forms.get("current_password")
            new_passworda = request.forms.get("new_passworda")
            new_passwordb = request.forms.get("new_passwordb")

            if new_passworda == "" or current_password == "" or new_passwordb == "":
                return template(
                    "tools", error_message="You must fill in all password fields"
                )

            if new_passworda == new_passwordb:
                if sys_utils.change_password(
                    "pifinder", current_password, new_passworda
                ):
                    return template("tools", status_message="Password Changed")
                else:
                    return template("tools", error_message="Incorrect current password")
            else:
                return template("tools", error_message="New passwords do not match")

        @app.route("/system/restart")
        @auth_required
        def system_restart():
            """
            Restarts the RPI system
            """

            sys_utils.restart_system()
            return "restarting"

        @app.route("/system/restart_pifinder")
        @auth_required
        def pifinder_restart():
            """
            Restarts just the PiFinder software
            """
            sys_utils.restart_pifinder()
            return "restarting"

        @app.route("/equipment")
        @auth_required
        def equipment():
            return template("equipment", equipment=config.Config().equipment)

        @app.route("/equipment/set_active_instrument/<instrument_id:int>")
        @auth_required
        def set_active_instrument(instrument_id: int):
            cfg = config.Config()
            cfg.equipment.set_active_telescope(cfg.equipment.telescopes[instrument_id])
            cfg.save_equipment()
            self.ui_queue.put("reload_config")
            return template(
                "equipment",
                equipment=cfg.equipment,
                success_message=cfg.equipment.active_telescope.make
                + " "
                + cfg.equipment.active_telescope.name
                + " set as active instrument.",
            )

        @app.route("/equipment/set_active_eyepiece/<eyepiece_id:int>")
        @auth_required
        def set_active_eyepiece(eyepiece_id: int):
            cfg = config.Config()
            cfg.equipment.set_active_eyepiece(cfg.equipment.eyepieces[eyepiece_id])
            cfg.save_equipment()
            self.ui_queue.put("reload_config")
            return template(
                "equipment",
                equipment=cfg.equipment,
                success_message=cfg.equipment.active_eyepiece.make
                + " "
                + cfg.equipment.active_eyepiece.name
                + " set as active eyepiece.",
            )

        @app.route("/equipment/import_from_deepskylog", method="post")
        @auth_required
        def equipment_import():
            username = request.forms.get("dsl_name")
            cfg = config.Config()
            if username:
                instruments = pds.dsl_instruments(username)
                for instrument in instruments:
                    if instrument["type"] == 0:
                        # Skip the naked eye
                        continue

                    make = instrument["instrument_make"]["name"]

                    obstruction_perc = instrument["obstruction_perc"]
                    if obstruction_perc is None:
                        obstruction_perc = 0
                    else:
                        obstruction_perc = float(obstruction_perc)

                    # Convert the html special characters (ampersand, quote, ...) in instrument["name"]
                    # to the corresponding character
                    instrument["name"] = instrument["name"].replace("&amp;", "&")
                    instrument["name"] = instrument["name"].replace("&quot;", '"')
                    instrument["name"] = instrument["name"].replace("&apos;", "'")
                    instrument["name"] = instrument["name"].replace("&lt;", "<")
                    instrument["name"] = instrument["name"].replace("&gt;", ">")

                    new_instrument = Telescope(
                        make=make,
                        name=instrument["name"],
                        aperture_mm=int(instrument["diameter"]),
                        focal_length_mm=int(instrument["diameter"] * instrument["fd"]),
                        obstruction_perc=obstruction_perc,
                        mount_type=instrument["mount_type"]["name"].lower(),
                        flip_image=bool(instrument["flip_image"]),
                        flop_image=bool(instrument["flop_image"]),
                        reverse_arrow_a=False,
                        reverse_arrow_b=False,
                    )
                    try:
                        cfg.equipment.telescopes.index(new_instrument)
                    except ValueError:
                        cfg.equipment.telescopes.append(new_instrument)

                # Add the eyepieces from deepskylog
                eyepieces = pds.dsl_eyepieces(username)
                for eyepiece in eyepieces:
                    # Convert the html special characters (ampersand, quote, ...) in eyepiece["name"]
                    # to the corresponding character
                    eyepiece["name"] = eyepiece["name"].replace("&amp;", "&")
                    eyepiece["name"] = eyepiece["name"].replace("&quot;", '"')
                    eyepiece["name"] = eyepiece["name"].replace("&apos;", "'")
                    eyepiece["name"] = eyepiece["name"].replace("&lt;", "<")
                    eyepiece["name"] = eyepiece["name"].replace("&gt;", ">")

                    new_eyepiece = Eyepiece(
                        make="",
                        name=eyepiece["name"],
                        focal_length_mm=float(eyepiece["focalLength"]),
                        afov=int(eyepiece["apparentFOV"]),
                        field_stop=0.0,
                    )
                    try:
                        cfg.equipment.eyepieces.index(new_eyepiece)
                    except ValueError:
                        cfg.equipment.eyepieces.append(new_eyepiece)

                cfg.save_equipment()
                self.ui_queue.put("reload_config")
            return template(
                "equipment",
                equipment=config.Config().equipment,
                success_message="Equipment Imported, restart your PiFinder to use this new data",
            )

        @app.route("/equipment/edit_eyepiece/<eyepiece_id:int>")
        @auth_required
        def edit_eyepiece(eyepiece_id: int):
            if eyepiece_id >= 0:
                eyepiece = config.Config().equipment.eyepieces[eyepiece_id]
            else:
                eyepiece = Eyepiece(
                    make="", name="", focal_length_mm=0, afov=0, field_stop=0
                )

            return template("edit_eyepiece", eyepiece=eyepiece, eyepiece_id=eyepiece_id)

        @app.route("/equipment/add_eyepiece/<eyepiece_id:int>", method="post")
        @auth_required
        def equipment_add_eyepiece(eyepiece_id: int):
            cfg = config.Config()

            try:
                eyepiece = Eyepiece(
                    make=request.forms.get("make"),
                    name=request.forms.get("name"),
                    focal_length_mm=float(request.forms.get("focal_length_mm")),
                    afov=int(request.forms.get("afov")),
                    field_stop=float(request.forms.get("field_stop")),
                )

                if eyepiece_id >= 0:
                    cfg.equipment.eyepieces[eyepiece_id] = eyepiece
                else:
                    try:
                        index = cfg.equipment.telescopes.index(eyepiece)
                        cfg.equipment.eyepieces[index] = eyepiece
                    except ValueError:
                        cfg.equipment.eyepieces.append(eyepiece)

                cfg.save_equipment()
                self.ui_queue.put("reload_config")
            except Exception as e:
                logger.error(f"Error adding eyepiece: {e}")

            return template(
                "equipment",
                equipment=config.Config().equipment,
                success_message="Eyepiece added, restart your PiFinder to use",
            )

        @app.route("/equipment/delete_eyepiece/<eyepiece_id:int>")
        @auth_required
        def equipment_delete_eyepiece(eyepiece_id: int):
            cfg = config.Config()
            cfg.equipment.eyepieces.pop(eyepiece_id)
            cfg.save_equipment()
            self.ui_queue.put("reload_config")
            return template(
                "equipment",
                equipment=config.Config().equipment,
                success_message="Eyepiece Deleted, restart your PiFinder to remove from menu",
            )

        @app.route("/equipment/edit_instrument/<instrument_id:int>")
        @auth_required
        def edit_instrument(instrument_id: int):
            if instrument_id >= 0:
                telescope = config.Config().equipment.telescopes[instrument_id]
            else:
                telescope = Telescope(
                    make="",
                    name="",
                    aperture_mm=0,
                    focal_length_mm=0,
                    obstruction_perc=0,
                    mount_type="",
                    flip_image=False,
                    flop_image=False,
                    reverse_arrow_a=False,
                    reverse_arrow_b=False,
                )

            return template(
                "edit_instrument", telescope=telescope, instrument_id=instrument_id
            )

        @app.route("/equipment/add_instrument/<instrument_id:int>", method="post")
        @auth_required
        def equipment_add_instrument(instrument_id: int):
            cfg = config.Config()

            try:
                instrument = Telescope(
                    make=request.forms.get("make"),
                    name=request.forms.get("name"),
                    aperture_mm=int(request.forms.get("aperture")),
                    focal_length_mm=int(request.forms.get("focal_length_mm")),
                    obstruction_perc=float(request.forms.get("obstruction_perc")),
                    mount_type=request.forms.get("mount_type"),
                    flip_image=bool(request.forms.get("flip")),
                    flop_image=bool(request.forms.get("flop")),
                    reverse_arrow_a=bool(request.forms.get("reverse_arrow_a")),
                    reverse_arrow_b=bool(request.forms.get("reverse_arrow_b")),
                )
                if instrument_id >= 0:
                    cfg.equipment.telescopes[instrument_id] = instrument
                else:
                    try:
                        index = cfg.equipment.telescopes.index(instrument)
                        cfg.equipment.telescopes[index] = instrument
                    except ValueError:
                        cfg.equipment.telescopes.append(instrument)

                cfg.save_equipment()
                self.ui_queue.put("reload_config")
            except Exception as e:
                logger.error(f"Error adding instrument: {e}")
            return template(
                "equipment",
                equipment=config.Config().equipment,
                success_message="Instrument Added, restart your PiFinder to use",
            )

        @app.route("/equipment/delete_instrument/<instrument_id:int>")
        @auth_required
        def equipment_delete_instrument(instrument_id: int):
            cfg = config.Config()
            cfg.equipment.telescopes.pop(instrument_id)
            cfg.save_equipment()
            self.ui_queue.put("reload_config")
            return template(
                "equipment",
                equipment=config.Config().equipment,
                success_message="Instrument Deleted, restart your PiFinder to remove from menu",
            )

        @app.route("/observations")
        @auth_required
        def obs_sessions():
            obs_db = ObservationsDatabase()
            if request.query.get("download", 0) == "1":
                # Download all as TSV
                observations = obs_db.observations_as_tsv()

                response.set_header(
                    "Content-Disposition", "attachment; filename=observations.tsv"
                )
                response.set_header("Content-Type", "text/tsv")
                return observations

            # regular html page of sessions
            sessions = obs_db.get_sessions()
            metadata = {
                "sess_count": len(sessions),
                "object_count": sum(x["observations"] for x in sessions),
                "total_duration": sum(x["duration"] for x in sessions),
            }
            return template("obs_sessions", sessions=sessions, metadata=metadata)

        @app.route("/observations/<session_id>")
        @auth_required
        def obs_session(session_id):
            obs_db = ObservationsDatabase()
            if request.query.get("download", 0) == "1":
                # Download all as TSV
                observations = obs_db.observations_as_tsv(session_id)

                response.set_header(
                    "Content-Disposition",
                    f"attachment; filename=observations_{session_id}.tsv",
                )
                response.set_header("Content-Type", "text/tsv")
                return observations

            session = obs_db.get_sessions(session_id)[0]
            objects = obs_db.get_logs_by_session(session_id)
            ret_objects = []
            for obj in objects:
                obj_ = dict(obj)
                obj_notes = json.loads(obj_["notes"])
                obj_["notes"] = "<br>".join(
                    [f"{key}: {value}" for key, value in obj_notes.items()]
                )
                ret_objects.append(obj_)
            return template("obs_session_log", session=session, objects=ret_objects)

        @app.route("/tools")
        @auth_required
        def tools():
            return template("tools")

        @app.route("/logs")
        @auth_required
        def logs_page():
            # Get current log level
            root_logger = logging.getLogger()
            current_level = logging.getLevelName(root_logger.getEffectiveLevel())
            return template("logs", current_level=current_level)

        @app.route("/logs/stream")
        @auth_required
        def stream_logs():
            try:
                position = int(request.query.get('position', 0))
                log_file = "/home/pifinder/PiFinder_data/pifinder.log"
                
                try:
                    file_size = os.path.getsize(log_file)
                    # If position is beyond file size or 0, start from beginning
                    if position >= file_size or position == 0:
                        position = 0
                    
                    with open(log_file, 'r') as f:
                        if position > 0:
                            f.seek(position)
                        new_lines = f.readlines()
                        new_position = f.tell()
                    
                    # If we're at the start of the file, get all lines
                    # Otherwise, only return new lines if there are any
                    if position == 0 or new_lines:
                        return {
                            'logs': new_lines,
                            'position': new_position
                        }
                    else:
                        return {
                            'logs': [],
                            'position': position
                        }
                except FileNotFoundError:
                    logger.error(f"Log file not found: {log_file}")
                    return {'logs': [], 'position': 0}
                    
            except Exception as e:
                logger.error(f"Error streaming logs: {e}")
                return {'logs': [], 'position': position}

<<<<<<< HEAD
        @app.route("/logs/level", method="post")
        @auth_required
        def change_log_level():
            try:
                new_level = request.forms.get('level', 'INFO')
                # Convert string level to logging constant
                numeric_level = getattr(logging, new_level.upper())
                
                self.log_queue.put(("change_log_level", numeric_level))

                # Update the current server.py logger 
                server_logger = logging.getLogger()
                server_logger.setLevel(numeric_level)
                
                logger.info(f"Changed logging level to {new_level}")
                return {"status": "success", "message": f"Log level changed to {new_level}"}
            except Exception as e:
                logger.error(f"Error changing log level: {e}")
                return {"status": "error", "message": str(e)}

=======
>>>>>>> 8ddbdc13
        @app.route("/logs/current_level")
        @auth_required
        def get_current_log_level():
            root_logger = logging.getLogger()
            current_level = logging.getLevelName(root_logger.getEffectiveLevel())
            return {"level": current_level}

        @app.route("/logs/components")
        @auth_required
        def get_component_levels():
            try:
                import json5
                with open("pifinder_logconf.json", "r") as f:
                    config = json5.load(f)
                # Get all loggers from the config
                loggers = config.get("loggers", {})
                # Get current runtime levels for each logger
                current_levels = {}
                # Get all loggers from the config file
                for logger_name in loggers.keys():
                    logger = logging.getLogger(logger_name)
                    current_levels[logger_name] = {
                        "config_level": loggers.get(logger_name, {}).get("level", "INFO"),
                        "current_level": logging.getLevelName(logger.getEffectiveLevel())
                    }
                return {"components": current_levels}
            except Exception as e:
                logging.error(f"Error reading log configuration: {e}")
                return {"status": "error", "message": str(e)}

<<<<<<< HEAD
        @app.route("/logs/component_level", method="post")
        @auth_required
        def change_component_level():
            try:
                component = request.forms.get('component')
                new_level = request.forms.get('level', 'INFO')
                numeric_level = getattr(logging, new_level.upper())
                self.log_queue.put(("change_component_level", component, numeric_level))
                
                # Update logger in running process
                server_logger = logging.getLogger(component)
                server_logger.setLevel(numeric_level)
                
                # Notify all processes to update their log levels
                self.ui_queue.put(("change_component_level", component, new_level))
                
                logger.info(f"Changed {component} log level to {new_level}")
                return {"status": "success", "message": f"Log level for {component} changed to {new_level}"}
            except Exception as e:
                logger.error(f"Error changing component log level: {e}")
                return {"status": "error", "message": str(e)}

=======
>>>>>>> 8ddbdc13
        @app.route("/logs/download")
        @auth_required
        def download_logs():
            import zipfile
            import os
            from datetime import datetime
            
            try:
                # Create a temporary zip file
                timestamp = datetime.now().strftime("%Y%m%d_%H%M%S")
                zip_path = f"/home/pifinder/PiFinder_data/logs_{timestamp}.zip"
                
                with zipfile.ZipFile(zip_path, 'w', zipfile.ZIP_DEFLATED) as zipf:
                    # Add all log files
                    log_dir = "/home/pifinder/PiFinder_data"
                    for filename in os.listdir(log_dir):
                        if filename.startswith("pifinder") and filename.endswith(".log"):
                            file_path = os.path.join(log_dir, filename)
                            zipf.write(file_path, filename)
                
                # Send the zip file
                response.set_header('Content-Type', 'application/zip')
                response.set_header('Content-Disposition', f'attachment; filename=logs_{timestamp}.zip')
                
                with open(zip_path, 'rb') as f:
                    content = f.read()
                
                # Clean up the temporary zip file
                os.remove(zip_path)
                
                return content
                
            except Exception as e:
                logger.error(f"Error creating log zip: {e}")
                return template("logs", error_message="Error creating log archive")

        @app.route("/tools/backup")
        @auth_required
        def tools_backup():
            _backup_file = sys_utils.backup_userdata()

            # Assumes the standard backup location
            return static_file("PiFinder_backup.zip", "/home/pifinder/PiFinder_data")

        @app.route("/tools/restore", method="post")
        @auth_required
        def tools_restore():
            sys_utils.remove_backup()
            backup_file = request.files.get("backup_file")
            backup_file.filename = "PiFinder_backup.zip"
            backup_file.save("/home/pifinder/PiFinder_data")

            sys_utils.restore_userdata(
                "/home/pifinder/PiFinder_data/PiFinder_backup.zip"
            )

            return template("restart_pifinder")

        @app.route("/key_callback", method="POST")
        @auth_required
        def key_callback():
            button = request.json.get("button")
            if button in button_dict:
                self.key_callback(button_dict[button])
            else:
                self.key_callback(int(button))
            return {"message": "success"}

        @app.route("/image")
        def serve_pil_image():
            empty_img = Image.new(
                "RGB", (60, 30), color=(73, 109, 137)
            )  # create an image using PIL
            img = None
            try:
                img = self.shared_state.screen()
            except (BrokenPipeError, EOFError):
                pass
            response.content_type = "image/png"  # adjust for your image format

            if img is None:
                img = empty_img
            img_byte_arr = io.BytesIO()
            img.save(img_byte_arr, format="PNG")  # adjust for your image format
            img_byte_arr = img_byte_arr.getvalue()

            return img_byte_arr

        @auth_required
        def gps_lock(lat: float = 50, lon: float = 3, altitude: float = 10):
            msg = (
                "fix",
                {
                    "lat": lat,
                    "lon": lon,
                    "altitude": altitude,
                    "error_in_m": 0,
                    "source": "WEB",
                    "lock": True,
                },
            )
            self.gps_queue.put(msg)
            logger.debug("Putting location msg on gps_queue: {msg}")

        @auth_required
        def time_lock(time=datetime.now()):
            msg = ("time", time)
            self.gps_queue.put(msg)
            logger.debug("Putting time msg on gps_queue: {msg}")

        # If the PiFinder software is running as a service
        # it can grab port 80.  If not, it needs to use 8080
        try:
            run(
                app,
                host="0.0.0.0",
                port=80,
                quiet=True,
                debug=True,
                server=CherootServer,
            )
        except (PermissionError, OSError):
            logger.info("Web Interface on port 8080")
            run(
                app,
                host="0.0.0.0",
                port=8080,
                quiet=True,
                debug=True,
                server=CherootServer,
            )

    def key_callback(self, key):
        self.keyboard_queue.put(key)

    def update_gps(self):
        """Update GPS information"""
        location = self.shared_state.location()
        
        if location.lock is True:
            self.gps_locked = True
            self.lat = location.lat
            self.lon = location.lon
            self.altitude = location.altitude
        else:
            self.gps_locked = False
            self.lat = None
            self.lon = None
            self.altitude = None

def run_server(
    keyboard_queue, ui_queue, gps_queue, shared_state, log_queue, verbose=False
):
    MultiprocLogging.configurer(log_queue)
    Server(keyboard_queue, ui_queue, gps_queue, log_queue, shared_state, verbose)<|MERGE_RESOLUTION|>--- conflicted
+++ resolved
@@ -806,29 +806,6 @@
                 logger.error(f"Error streaming logs: {e}")
                 return {'logs': [], 'position': position}
 
-<<<<<<< HEAD
-        @app.route("/logs/level", method="post")
-        @auth_required
-        def change_log_level():
-            try:
-                new_level = request.forms.get('level', 'INFO')
-                # Convert string level to logging constant
-                numeric_level = getattr(logging, new_level.upper())
-                
-                self.log_queue.put(("change_log_level", numeric_level))
-
-                # Update the current server.py logger 
-                server_logger = logging.getLogger()
-                server_logger.setLevel(numeric_level)
-                
-                logger.info(f"Changed logging level to {new_level}")
-                return {"status": "success", "message": f"Log level changed to {new_level}"}
-            except Exception as e:
-                logger.error(f"Error changing log level: {e}")
-                return {"status": "error", "message": str(e)}
-
-=======
->>>>>>> 8ddbdc13
         @app.route("/logs/current_level")
         @auth_required
         def get_current_log_level():
@@ -859,31 +836,6 @@
                 logging.error(f"Error reading log configuration: {e}")
                 return {"status": "error", "message": str(e)}
 
-<<<<<<< HEAD
-        @app.route("/logs/component_level", method="post")
-        @auth_required
-        def change_component_level():
-            try:
-                component = request.forms.get('component')
-                new_level = request.forms.get('level', 'INFO')
-                numeric_level = getattr(logging, new_level.upper())
-                self.log_queue.put(("change_component_level", component, numeric_level))
-                
-                # Update logger in running process
-                server_logger = logging.getLogger(component)
-                server_logger.setLevel(numeric_level)
-                
-                # Notify all processes to update their log levels
-                self.ui_queue.put(("change_component_level", component, new_level))
-                
-                logger.info(f"Changed {component} log level to {new_level}")
-                return {"status": "success", "message": f"Log level for {component} changed to {new_level}"}
-            except Exception as e:
-                logger.error(f"Error changing component log level: {e}")
-                return {"status": "error", "message": str(e)}
-
-=======
->>>>>>> 8ddbdc13
         @app.route("/logs/download")
         @auth_required
         def download_logs():
