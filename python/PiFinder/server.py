import io
import json
import logging
import time
import uuid
import os
from datetime import datetime, timezone

import pydeepskylog as pds
from PIL import Image
from PiFinder import utils, calc_utils, config
from PiFinder.db.observations_db import (
    ObservationsDatabase,
)
from PiFinder.equipment import Telescope, Eyepiece
from PiFinder.keyboard_interface import KeyboardInterface
from PiFinder.multiproclogging import MultiprocLogging
from bottle import (
    Bottle,
    run,
    request,
    template,
    response,
    static_file,
    debug,
    redirect,
    CherootServer,
)

sys_utils = utils.get_sys_utils()

logger = logging.getLogger("Server")

# Generate a secret to validate the auth cookie
SESSION_SECRET = str(uuid.uuid4())


def auth_required(func):
    def auth_wrapper(*args, **kwargs):
        # check for and validate cookie
        auth_cookie = request.get_cookie("pf_auth", secret=SESSION_SECRET)
        if auth_cookie:
            return func(*args, **kwargs)

        return template("login", origin_url=request.url)

    return auth_wrapper


class Server:
    def __init__(
        self, keyboard_queue, ui_queue, gps_queue, log_queue, shared_state, is_debug=False
    ):
        self.version_txt = f"{utils.pifinder_dir}/version.txt"
        self.keyboard_queue = keyboard_queue
        self.ui_queue = ui_queue
        self.gps_queue = gps_queue
        self.log_queue = log_queue
        self.shared_state = shared_state
        self.ki = KeyboardInterface()
        # gps info
        self.lat = None
        self.lon = None
        self.altitude = None
        self.gps_locked = False

        if is_debug:
            logger.setLevel(logging.DEBUG)

        button_dict = {
            "UP": self.ki.PLUS,
            "DN": self.ki.MINUS,
            "SQUARE": self.ki.SQUARE,
            "A": self.ki.LEFT,
            "B": self.ki.UP,
            "C": self.ki.DOWN,
            "D": self.ki.RIGHT,
            "ALT_PLUS": self.ki.ALT_PLUS,
            "ALT_MINUS": self.ki.ALT_MINUS,
            "ALT_LEFT": self.ki.ALT_LEFT,
            "ALT_UP": self.ki.ALT_UP,
            "ALT_DOWN": self.ki.ALT_DOWN,
            "ALT_RIGHT": self.ki.ALT_RIGHT,
            "ALT_0": self.ki.ALT_0,
            "LNG_LEFT": self.ki.LNG_LEFT,
            "LNG_UP": self.ki.LNG_UP,
            "LNG_DOWN": self.ki.LNG_DOWN,
            "LNG_RIGHT": self.ki.LNG_RIGHT,
            "LNG_SQUARE": self.ki.LNG_SQUARE,
        }

        self.network = sys_utils.Network()

        app = Bottle()
        debug(True)

        @app.route(r"/images/<filename:re:.*\.png>")
        def send_image(filename):
            return static_file(filename, root="views/images", mimetype="image/png")

        @app.route("/js/<filename>")
        def send_js(filename):
            return static_file(filename, root="views/js")

        @app.route("/css/<filename>")
        def send_css(filename):
            return static_file(filename, root="views/css")

        @app.route("/")
        def home():
            logger.debug("/ called")
            # Get version info
            software_version = "Unknown"
            try:
                with open(self.version_txt, "r") as ver_f:
                    software_version = ver_f.read()
            except (FileNotFoundError, IOError) as e:
                logger.warning(f"Could not read version file: {str(e)}")

            # Try to update GPS state
            try:
                self.update_gps()
            except Exception as e:
                logger.error(f"Failed to update GPS in home route: {str(e)}")

            # Use GPS data if available
            lat_text = str(self.lat) if self.gps_locked else ""
            lon_text = str(self.lon) if self.gps_locked else ""
            gps_icon = "gps_fixed" if self.gps_locked else "gps_off"
            gps_text = "Locked" if self.gps_locked else "Not Locked"

            # Default camera values
            ra_text = "0"
            dec_text = "0"
            camera_icon = "broken_image"
            
            # Try to get solution data
            try:
                if self.shared_state.solve_state() is True:
                    camera_icon = "camera_alt"
                    solution = self.shared_state.solution()
                    if solution:
                        hh, mm, _ = calc_utils.ra_to_hms(solution["RA"])
                        ra_text = f"{hh:02.0f}h{mm:02.0f}m"
                        dec_text = f"{solution['Dec']: .2f}"
            except Exception as e:
                logger.error(f"Failed to get solution data: {str(e)}")

            # Render the template with available data
            return template(
                "index",
                software_version=software_version,
                wifi_mode=self.network.wifi_mode(),
                ip=self.network.local_ip(),
                network_name=self.network.get_connected_ssid(),
                gps_icon=gps_icon,
                gps_text=gps_text,
                lat_text=lat_text,
                lon_text=lon_text,
                camera_icon=camera_icon,
                ra_text=ra_text,
                dec_text=dec_text,
            )

        @app.route("/login", method="post")
        def login():
            password = request.forms.get("password")
            origin_url = request.forms.get("origin_url", "/")
            if sys_utils.verify_password("pifinder", password):
                # set auth cookie, doesn't matter what's in it, just as long
                # as it's there and cryptographically valid
                response.set_cookie("pf_auth", str(uuid.uuid4()), secret=SESSION_SECRET)
                redirect(origin_url)
            else:
                return template(
                    "login", origin_url=origin_url, error_message="Invalid Password"
                )

        @app.route("/remote")
        @auth_required
        def remote():
            return template(
                "remote",
            )

        @app.route("/advanced")
        @auth_required
        def advanced():
            return template(
                "advanced",
            )

        @app.route("/network")
        @auth_required
        def network_page(err_pwd="", err_country=""):
            show_new_form = request.query.add_new or 0

            return template(
                "network",
                net=self.network,
                show_new_form=show_new_form,
                err_pwd=err_pwd,
                err_country=err_country,
            )

        @app.route("/gps")
        @auth_required
        def gps_page():
            self.update_gps()
            show_new_form = request.query.add_new or 0
            logger.debug(
                "/gps: %f, %f, %f ",
                self.lat or 0.0,
                self.lon or 0.0,
                self.altitude or 0.0,
            )

            return template(
                "gps",
                show_new_form=show_new_form,
                lat=self.lat,
                lon=self.lon,
                altitude=self.altitude,
            )

        @app.route("/gps/update", method="post")
        @auth_required
        def gps_update():
            lat = request.forms.get("latitudeDecimal")
            lon = request.forms.get("longitudeDecimal")
            altitude = request.forms.get("altitude")
            date_req = request.forms.get("date")
            time_req = request.forms.get("time")
            gps_lock(float(lat), float(lon), float(altitude))
            if time_req and date_req:
                datetime_str = f"{date_req} {time_req}"
                datetime_obj = datetime.strptime(datetime_str, "%Y-%m-%d %H:%M:%S")
                datetime_utc = datetime_obj.replace(tzinfo=timezone.utc)
                time_lock(datetime_utc)
            logger.debug(
                "GPS update: %s, %s, %s, %s, %s", lat, lon, altitude, date_req, time_req
            )
            time.sleep(1)  # give the gps thread a chance to update
            return home()

        @app.route("/locations")
        @auth_required
        def locations_page():
            show_new_form = request.query.add_new or 0
            cfg = config.Config()
            cfg.load_config()  # Ensure config is loaded
            return template(
                "locations",
                locations=cfg.locations.locations,
                show_new_form=show_new_form,
            )

        @app.route("/locations/add", method="post")
        @auth_required
        def location_add():
            try:
                name = request.forms.get("name").strip()
                lat = float(request.forms.get("latitude"))
                lon = float(request.forms.get("longitude"))
                altitude = float(request.forms.get("altitude"))
                error_in_m = float(request.forms.get("error_in_m", "0"))
                source = request.forms.get("source", "Manual Entry")
                
                # Server-side validation
                if not name:
                    raise ValueError("Location name is required")
                if not (-90 <= lat <= 90):
                    raise ValueError("Latitude must be between -90 and 90")
                if not (-180 <= lon <= 180):
                    raise ValueError("Longitude must be between -180 and 180")
                if not (-1000 <= altitude <= 10000):
                    raise ValueError("Altitude must be between -1000 and 10000 meters")
                if not (0 <= error_in_m <= 10000):
                    raise ValueError("Error must be between 0 and 10000 meters")

                from PiFinder.locations import Location
                new_location = Location(
                    name=name,
                    latitude=lat,
                    longitude=lon,
                    height=altitude,
                    error_in_m=error_in_m,
                    source=source
                )
                
                cfg = config.Config()
                cfg.load_config()
                cfg.locations.add_location(new_location)
                cfg.save_locations()
                
                self.ui_queue.put("reload_config")
                redirect("/locations")
        
            except ValueError as e:
                return template(
                    "locations",
                    locations=config.Config().locations.locations,
                    show_new_form=1,
                    error_message=str(e)
                )

        @app.route("/locations/rename/<location_id:int>", method="post")
        @auth_required
        def location_rename(location_id):
            try:
                cfg = config.Config()
                cfg.load_config()
                
                if not (0 <= location_id < len(cfg.locations.locations)):
                    raise ValueError("Invalid location ID")

                name = request.forms.get("name").strip()
                lat = float(request.forms.get("latitude"))
                lon = float(request.forms.get("longitude"))
                altitude = float(request.forms.get("altitude"))
                error_in_m = float(request.forms.get("error_in_m", "0"))
                source = request.forms.get("source", "Manual Entry")
                
                # Server-side validation
                if not name:
                    raise ValueError("Location name is required")
                if not (-90 <= lat <= 90):
                    raise ValueError("Latitude must be between -90 and 90")
                if not (-180 <= lon <= 180):
                    raise ValueError("Longitude must be between -180 and 180")
                if not (-1000 <= altitude <= 10000):
                    raise ValueError("Altitude must be between -1000 and 10000 meters")
                if not (0 <= error_in_m <= 10000):
                    raise ValueError("Error must be between 0 and 10000 meters")

                location = cfg.locations.locations[location_id]
                location.name = name
                location.latitude = lat
                location.longitude = lon
                location.height = altitude
                location.error_in_m = error_in_m
                location.source = source
                
                cfg.save_locations()
                self.ui_queue.put("reload_config")
                redirect("/locations")
                
            except ValueError as e:
                return template(
                    "locations",
                    locations=config.Config().locations.locations,
                    show_new_form=0,
                    error_message=str(e)
                )

        @app.route("/locations/delete/<location_id:int>")
        @auth_required
        def location_delete(location_id):
            cfg = config.Config()
            cfg.load_config()
            if 0 <= location_id < len(cfg.locations.locations):
                location = cfg.locations.locations[location_id]
                cfg.locations.remove_location(location)
                cfg.save_locations()
                # Notify main process to reload config
                self.ui_queue.put("reload_config")
            redirect("/locations")

        @app.route("/locations/set_default/<location_id:int>")
        @auth_required
        def location_set_default(location_id):
            cfg = config.Config()
            cfg.load_config()
            if 0 <= location_id < len(cfg.locations.locations):
                location = cfg.locations.locations[location_id]
                cfg.locations.set_default(location)
                cfg.save_locations()
                # Notify main process to reload config
                self.ui_queue.put("reload_config")
            redirect("/locations")

        @app.route("/locations/load/<location_id:int>")
        @auth_required
        def location_load(location_id):
            cfg = config.Config()
            cfg.load_config()  # Ensure config is loaded
            if 0 <= location_id < len(cfg.locations.locations):
                location = cfg.locations.locations[location_id]
                gps_lock(location.latitude, location.longitude, location.height)
            redirect("/locations")

        @app.route("/network/add", method="post")
        @auth_required
        def network_add():
            ssid = request.forms.get("ssid")
            psk = request.forms.get("psk")
            if len(psk) < 8:
                key_mgmt = "NONE"
            else:
                key_mgmt = "WPA-PSK"

            self.network.add_wifi_network(ssid, key_mgmt, psk)
            return network_page()

        @app.route("/network/delete/<network_id:int>")
        @auth_required
        def network_delete(network_id):
            self.network.delete_wifi_network(network_id)
            return network_page()

        @app.route("/network/update", method="post")
        @auth_required
        def network_update():
            wifi_mode = request.forms.get("wifi_mode")
            ap_name = request.forms.get("ap_name")
            wifi_country = request.forms.get("wifi_country")
            host_name = request.forms.get("host_name")

            error_triggered = False
            err_pwd = ""
            if not self.network.is_ap_open():
                ap_passwd = request.forms.get("ap_passwd")
                if len(ap_passwd) < 8:
                    err_pwd = "Password must be at least 8 characters"
                    error_triggered = True
                else:
                    self.network.set_ap_pwd(ap_passwd)

            err_country=""
            if wifi_country not in self.network.COUNTRY_CODES:
                err_country = "Invalid country code"
                error_triggered = True
        
            if error_triggered:
                return network_page(err_pwd=err_pwd, err_country=err_country)

            self.network.set_wifi_mode(wifi_mode)
            self.network.set_ap_name(ap_name)
            self.network.set_ap_wifi_country(wifi_country)
            self.network.set_host_name(host_name)
            return template("restart")

        @app.route("/tools/pwchange", method="post")
        @auth_required
        def password_change():
            current_password = request.forms.get("current_password")
            new_passworda = request.forms.get("new_passworda")
            new_passwordb = request.forms.get("new_passwordb")

            if new_passworda == "" or current_password == "" or new_passwordb == "":
                return template(
                    "tools", error_message="You must fill in all password fields"
                )

            if new_passworda == new_passwordb:
                if sys_utils.change_password(
                    "pifinder", current_password, new_passworda
                ):
                    return template("tools", status_message="Password Changed")
                else:
                    return template("tools", error_message="Incorrect current password")
            else:
                return template("tools", error_message="New passwords do not match")

        @app.route("/system/restart")
        @auth_required
        def system_restart():
            """
            Restarts the RPI system
            """

            sys_utils.restart_system()
            return "restarting"

        @app.route("/system/restart_pifinder")
        @auth_required
        def pifinder_restart():
            """
            Restarts just the PiFinder software
            """
            sys_utils.restart_pifinder()
            return "restarting"

        @app.route("/equipment")
        @auth_required
        def equipment():
            return template("equipment", equipment=config.Config().equipment)

        @app.route("/equipment/set_active_instrument/<instrument_id:int>")
        @auth_required
        def set_active_instrument(instrument_id: int):
            cfg = config.Config()
            cfg.equipment.set_active_telescope(cfg.equipment.telescopes[instrument_id])
            cfg.save_equipment()
            self.ui_queue.put("reload_config")
            return template(
                "equipment",
                equipment=cfg.equipment,
                success_message=cfg.equipment.active_telescope.make
                + " "
                + cfg.equipment.active_telescope.name
                + " set as active instrument.",
            )

        @app.route("/equipment/set_active_eyepiece/<eyepiece_id:int>")
        @auth_required
        def set_active_eyepiece(eyepiece_id: int):
            cfg = config.Config()
            cfg.equipment.set_active_eyepiece(cfg.equipment.eyepieces[eyepiece_id])
            cfg.save_equipment()
            self.ui_queue.put("reload_config")
            return template(
                "equipment",
                equipment=cfg.equipment,
                success_message=cfg.equipment.active_eyepiece.make
                + " "
                + cfg.equipment.active_eyepiece.name
                + " set as active eyepiece.",
            )

        @app.route("/equipment/import_from_deepskylog", method="post")
        @auth_required
        def equipment_import():
            username = request.forms.get("dsl_name")
            cfg = config.Config()
            if username:
                instruments = pds.dsl_instruments(username)
                for instrument in instruments:
                    if instrument["type"] == 0:
                        # Skip the naked eye
                        continue

                    make = instrument["instrument_make"]["name"]

                    obstruction_perc = instrument["obstruction_perc"]
                    if obstruction_perc is None:
                        obstruction_perc = 0
                    else:
                        obstruction_perc = float(obstruction_perc)

                    # Convert the html special characters (ampersand, quote, ...) in instrument["name"]
                    # to the corresponding character
                    instrument["name"] = instrument["name"].replace("&amp;", "&")
                    instrument["name"] = instrument["name"].replace("&quot;", '"')
                    instrument["name"] = instrument["name"].replace("&apos;", "'")
                    instrument["name"] = instrument["name"].replace("&lt;", "<")
                    instrument["name"] = instrument["name"].replace("&gt;", ">")

                    new_instrument = Telescope(
                        make=make,
                        name=instrument["name"],
                        aperture_mm=int(instrument["diameter"]),
                        focal_length_mm=int(instrument["diameter"] * instrument["fd"]),
                        obstruction_perc=obstruction_perc,
                        mount_type=instrument["mount_type"]["name"].lower(),
                        flip_image=bool(instrument["flip_image"]),
                        flop_image=bool(instrument["flop_image"]),
                        reverse_arrow_a=False,
                        reverse_arrow_b=False,
                    )
                    try:
                        cfg.equipment.telescopes.index(new_instrument)
                    except ValueError:
                        cfg.equipment.telescopes.append(new_instrument)

                # Add the eyepieces from deepskylog
                eyepieces = pds.dsl_eyepieces(username)
                for eyepiece in eyepieces:
                    # Convert the html special characters (ampersand, quote, ...) in eyepiece["name"]
                    # to the corresponding character
                    eyepiece["name"] = eyepiece["name"].replace("&amp;", "&")
                    eyepiece["name"] = eyepiece["name"].replace("&quot;", '"')
                    eyepiece["name"] = eyepiece["name"].replace("&apos;", "'")
                    eyepiece["name"] = eyepiece["name"].replace("&lt;", "<")
                    eyepiece["name"] = eyepiece["name"].replace("&gt;", ">")

                    new_eyepiece = Eyepiece(
                        make="",
                        name=eyepiece["name"],
                        focal_length_mm=float(eyepiece["focalLength"]),
                        afov=int(eyepiece["apparentFOV"]),
                        field_stop=0.0,
                    )
                    try:
                        cfg.equipment.eyepieces.index(new_eyepiece)
                    except ValueError:
                        cfg.equipment.eyepieces.append(new_eyepiece)

                cfg.save_equipment()
                self.ui_queue.put("reload_config")
            return template(
                "equipment",
                equipment=config.Config().equipment,
                success_message="Equipment Imported, restart your PiFinder to use this new data",
            )

        @app.route("/equipment/edit_eyepiece/<eyepiece_id:int>")
        @auth_required
        def edit_eyepiece(eyepiece_id: int):
            if eyepiece_id >= 0:
                eyepiece = config.Config().equipment.eyepieces[eyepiece_id]
            else:
                eyepiece = Eyepiece(
                    make="", name="", focal_length_mm=0, afov=0, field_stop=0
                )

            return template("edit_eyepiece", eyepiece=eyepiece, eyepiece_id=eyepiece_id)

        @app.route("/equipment/add_eyepiece/<eyepiece_id:int>", method="post")
        @auth_required
        def equipment_add_eyepiece(eyepiece_id: int):
            cfg = config.Config()

            try:
                eyepiece = Eyepiece(
                    make=request.forms.get("make"),
                    name=request.forms.get("name"),
                    focal_length_mm=float(request.forms.get("focal_length_mm")),
                    afov=int(request.forms.get("afov")),
                    field_stop=float(request.forms.get("field_stop")),
                )

                if eyepiece_id >= 0:
                    cfg.equipment.eyepieces[eyepiece_id] = eyepiece
                else:
                    try:
                        index = cfg.equipment.telescopes.index(eyepiece)
                        cfg.equipment.eyepieces[index] = eyepiece
                    except ValueError:
                        cfg.equipment.eyepieces.append(eyepiece)

                cfg.save_equipment()
                self.ui_queue.put("reload_config")
            except Exception as e:
                logger.error(f"Error adding eyepiece: {e}")

            return template(
                "equipment",
                equipment=config.Config().equipment,
                success_message="Eyepiece added, restart your PiFinder to use",
            )

        @app.route("/equipment/delete_eyepiece/<eyepiece_id:int>")
        @auth_required
        def equipment_delete_eyepiece(eyepiece_id: int):
            cfg = config.Config()
            cfg.equipment.eyepieces.pop(eyepiece_id)
            cfg.save_equipment()
            self.ui_queue.put("reload_config")
            return template(
                "equipment",
                equipment=config.Config().equipment,
                success_message="Eyepiece Deleted, restart your PiFinder to remove from menu",
            )

        @app.route("/equipment/edit_instrument/<instrument_id:int>")
        @auth_required
        def edit_instrument(instrument_id: int):
            if instrument_id >= 0:
                telescope = config.Config().equipment.telescopes[instrument_id]
            else:
                telescope = Telescope(
                    make="",
                    name="",
                    aperture_mm=0,
                    focal_length_mm=0,
                    obstruction_perc=0,
                    mount_type="",
                    flip_image=False,
                    flop_image=False,
                    reverse_arrow_a=False,
                    reverse_arrow_b=False,
                )

            return template(
                "edit_instrument", telescope=telescope, instrument_id=instrument_id
            )

        @app.route("/equipment/add_instrument/<instrument_id:int>", method="post")
        @auth_required
        def equipment_add_instrument(instrument_id: int):
            cfg = config.Config()

            try:
                instrument = Telescope(
                    make=request.forms.get("make"),
                    name=request.forms.get("name"),
                    aperture_mm=int(request.forms.get("aperture")),
                    focal_length_mm=int(request.forms.get("focal_length_mm")),
                    obstruction_perc=float(request.forms.get("obstruction_perc")),
                    mount_type=request.forms.get("mount_type"),
                    flip_image=bool(request.forms.get("flip")),
                    flop_image=bool(request.forms.get("flop")),
                    reverse_arrow_a=bool(request.forms.get("reverse_arrow_a")),
                    reverse_arrow_b=bool(request.forms.get("reverse_arrow_b")),
                )
                if instrument_id >= 0:
                    cfg.equipment.telescopes[instrument_id] = instrument
                else:
                    try:
                        index = cfg.equipment.telescopes.index(instrument)
                        cfg.equipment.telescopes[index] = instrument
                    except ValueError:
                        cfg.equipment.telescopes.append(instrument)

                cfg.save_equipment()
                self.ui_queue.put("reload_config")
            except Exception as e:
                logger.error(f"Error adding instrument: {e}")
            return template(
                "equipment",
                equipment=config.Config().equipment,
                success_message="Instrument Added, restart your PiFinder to use",
            )

        @app.route("/equipment/delete_instrument/<instrument_id:int>")
        @auth_required
        def equipment_delete_instrument(instrument_id: int):
            cfg = config.Config()
            cfg.equipment.telescopes.pop(instrument_id)
            cfg.save_equipment()
            self.ui_queue.put("reload_config")
            return template(
                "equipment",
                equipment=config.Config().equipment,
                success_message="Instrument Deleted, restart your PiFinder to remove from menu",
            )

        @app.route("/observations")
        @auth_required
        def obs_sessions():
            obs_db = ObservationsDatabase()
            if request.query.get("download", 0) == "1":
                # Download all as TSV
                observations = obs_db.observations_as_tsv()

                response.set_header(
                    "Content-Disposition", "attachment; filename=observations.tsv"
                )
                response.set_header("Content-Type", "text/tsv")
                return observations

            # regular html page of sessions
            sessions = obs_db.get_sessions()
            metadata = {
                "sess_count": len(sessions),
                "object_count": sum(x["observations"] for x in sessions),
                "total_duration": sum(x["duration"] for x in sessions),
            }
            return template("obs_sessions", sessions=sessions, metadata=metadata)

        @app.route("/observations/<session_id>")
        @auth_required
        def obs_session(session_id):
            obs_db = ObservationsDatabase()
            if request.query.get("download", 0) == "1":
                # Download all as TSV
                observations = obs_db.observations_as_tsv(session_id)

                response.set_header(
                    "Content-Disposition",
                    f"attachment; filename=observations_{session_id}.tsv",
                )
                response.set_header("Content-Type", "text/tsv")
                return observations

            session = obs_db.get_sessions(session_id)[0]
            objects = obs_db.get_logs_by_session(session_id)
            ret_objects = []
            for obj in objects:
                obj_ = dict(obj)
                obj_notes = json.loads(obj_["notes"])
                obj_["notes"] = "<br>".join(
                    [f"{key}: {value}" for key, value in obj_notes.items()]
                )
                ret_objects.append(obj_)
            return template("obs_session_log", session=session, objects=ret_objects)

        @app.route("/tools")
        @auth_required
        def tools():
            return template("tools")

        @app.route("/logs")
        @auth_required
        def logs_page():
            # Get current log level
            root_logger = logging.getLogger()
            current_level = logging.getLevelName(root_logger.getEffectiveLevel())
            return template("logs", current_level=current_level)

        @app.route("/logs/stream")
        @auth_required
        def stream_logs():
            try:
                position = int(request.query.get('position', 0))
                log_file = "/home/pifinder/PiFinder_data/pifinder.log"
                
                try:
                    file_size = os.path.getsize(log_file)
                    # If position is beyond file size or 0, start from beginning
                    if position >= file_size or position == 0:
                        position = 0
                    
                    with open(log_file, 'r') as f:
                        if position > 0:
                            f.seek(position)
                        new_lines = f.readlines()
                        new_position = f.tell()
                    
                    # If we're at the start of the file, get all lines
                    # Otherwise, only return new lines if there are any
                    if position == 0 or new_lines:
                        return {
                            'logs': new_lines,
                            'position': new_position
                        }
                    else:
                        return {
                            'logs': [],
                            'position': position
                        }
                except FileNotFoundError:
                    logger.error(f"Log file not found: {log_file}")
                    return {'logs': [], 'position': 0}
                    
            except Exception as e:
                logger.error(f"Error streaming logs: {e}")
                return {'logs': [], 'position': position}

        @app.route("/logs/current_level")
        @auth_required
        def get_current_log_level():
            root_logger = logging.getLogger()
            current_level = logging.getLevelName(root_logger.getEffectiveLevel())
            return {"level": current_level}

        @app.route("/logs/components")
        @auth_required
        def get_component_levels():
            try:
                import json5
                with open("pifinder_logconf.json", "r") as f:
                    config = json5.load(f)
                # Get all loggers from the config
                loggers = config.get("loggers", {})
                # Get current runtime levels for each logger
                current_levels = {}
                # Get all loggers from the config file
                for logger_name in loggers.keys():
                    logger = logging.getLogger(logger_name)
                    current_levels[logger_name] = {
                        "config_level": loggers.get(logger_name, {}).get("level", "INFO"),
                        "current_level": logging.getLevelName(logger.getEffectiveLevel())
                    }
                return {"components": current_levels}
            except Exception as e:
                logging.error(f"Error reading log configuration: {e}")
                return {"status": "error", "message": str(e)}

        @app.route("/logs/download")
        @auth_required
        def download_logs():
            import zipfile
            import os
            from datetime import datetime
            
            try:
                # Create a temporary zip file
                timestamp = datetime.now().strftime("%Y%m%d_%H%M%S")
                zip_path = f"/home/pifinder/PiFinder_data/logs_{timestamp}.zip"
                
                with zipfile.ZipFile(zip_path, 'w', zipfile.ZIP_DEFLATED) as zipf:
                    # Add all log files
                    log_dir = "/home/pifinder/PiFinder_data"
                    for filename in os.listdir(log_dir):
                        if filename.startswith("pifinder") and filename.endswith(".log"):
                            file_path = os.path.join(log_dir, filename)
                            zipf.write(file_path, filename)
                
                # Send the zip file
                response.set_header('Content-Type', 'application/zip')
                response.set_header('Content-Disposition', f'attachment; filename=logs_{timestamp}.zip')
                
                with open(zip_path, 'rb') as f:
                    content = f.read()
                
                # Clean up the temporary zip file
                os.remove(zip_path)
                
                return content
                
            except Exception as e:
                logger.error(f"Error creating log zip: {e}")
                return template("logs", error_message="Error creating log archive")

        @app.route("/tools/backup")
        @auth_required
        def tools_backup():
            _backup_file = sys_utils.backup_userdata()

            # Assumes the standard backup location
            return static_file("PiFinder_backup.zip", "/home/pifinder/PiFinder_data")

        @app.route("/tools/restore", method="post")
        @auth_required
        def tools_restore():
            sys_utils.remove_backup()
            backup_file = request.files.get("backup_file")
            backup_file.filename = "PiFinder_backup.zip"
            backup_file.save("/home/pifinder/PiFinder_data")

            sys_utils.restore_userdata(
                "/home/pifinder/PiFinder_data/PiFinder_backup.zip"
            )

            return template("restart_pifinder")

        @app.route("/key_callback", method="POST")
        @auth_required
        def key_callback():
            button = request.json.get("button")
            if button in button_dict:
                self.key_callback(button_dict[button])
            else:
                self.key_callback(int(button))
            return {"message": "success"}

        @app.route("/image")
        def serve_pil_image():
            empty_img = Image.new(
                "RGB", (60, 30), color=(73, 109, 137)
            )  # create an image using PIL
            img = None
            try:
                img = self.shared_state.screen()
            except (BrokenPipeError, EOFError):
                pass
            response.content_type = "image/png"  # adjust for your image format

            if img is None:
                img = empty_img
            img_byte_arr = io.BytesIO()
            img.save(img_byte_arr, format="PNG")  # adjust for your image format
            img_byte_arr = img_byte_arr.getvalue()

            return img_byte_arr

        @auth_required
        def gps_lock(lat: float = 50, lon: float = 3, altitude: float = 10):
            msg = (
                "fix",
                {
                    "lat": lat,
                    "lon": lon,
                    "altitude": altitude,
                    "error_in_m": 0,
                    "source": "WEB",
                    "lock": True,
                },
            )
            self.gps_queue.put(msg)
            logger.debug("Putting location msg on gps_queue: {msg}")

        @auth_required
        def time_lock(time=datetime.now()):
            msg = ("time", time)
            self.gps_queue.put(msg)
            logger.debug("Putting time msg on gps_queue: {msg}")

        # If the PiFinder software is running as a service
        # it can grab port 80.  If not, it needs to use 8080
        try:
            run(
                app,
                host="0.0.0.0",
                port=80,
                quiet=True,
                debug=True,
                server=CherootServer,
            )
        except (PermissionError, OSError):
            logger.info("Web Interface on port 8181")
            debug()
            run(
                app,
                host="0.0.0.0",
                port=8181,
                quiet=True,
                debug=True,
                server=CherootServer,
            )

    def key_callback(self, key):
        self.keyboard_queue.put(key)

    def update_gps(self):
        """Update GPS information"""
        location = self.shared_state.location()
        
        if location.lock is True:
            self.gps_locked = True
            self.lat = location.lat
            self.lon = location.lon
            self.altitude = location.altitude
        else:
            self.gps_locked = False
            self.lat = None
            self.lon = None
            self.altitude = None

def run_server(
    keyboard_queue, ui_queue, gps_queue, shared_state, log_queue, verbose=False
):
    MultiprocLogging.configurer(log_queue)
<<<<<<< HEAD
    Server(keyboard_queue, ui_queue, gps_queue, shared_state, verbose)
=======
    Server(keyboard_queue, ui_queue, gps_queue, log_queue, shared_state, verbose)
>>>>>>> c92bad74
<|MERGE_RESOLUTION|>--- conflicted
+++ resolved
@@ -1013,8 +1013,4 @@
     keyboard_queue, ui_queue, gps_queue, shared_state, log_queue, verbose=False
 ):
     MultiprocLogging.configurer(log_queue)
-<<<<<<< HEAD
-    Server(keyboard_queue, ui_queue, gps_queue, shared_state, verbose)
-=======
-    Server(keyboard_queue, ui_queue, gps_queue, log_queue, shared_state, verbose)
->>>>>>> c92bad74
+    Server(keyboard_queue, ui_queue, gps_queue, log_queue, shared_state, verbose)