import io
import json
import logging
import time
import uuid
from datetime import datetime, timezone

import pydeepskylog as pds
from PIL import Image
from PiFinder import utils, calc_utils, config
from PiFinder.db.observations_db import (
    ObservationsDatabase,
)
from PiFinder.equipment import Telescope, Eyepiece
from PiFinder.keyboard_interface import KeyboardInterface
from PiFinder.multiproclogging import MultiprocLogging
from bottle import (
    Bottle,
    run,
    request,
    template,
    response,
    static_file,
    debug,
    redirect,
    CherootServer,
)

sys_utils = utils.get_sys_utils()

logger = logging.getLogger("Server")

# Generate a secret to validate the auth cookie
SESSION_SECRET = str(uuid.uuid4())


def auth_required(func):
    def auth_wrapper(*args, **kwargs):
        # check for and validate cookie
        auth_cookie = request.get_cookie("pf_auth", secret=SESSION_SECRET)
        if auth_cookie:
            return func(*args, **kwargs)

        return template("login", origin_url=request.url)

    return auth_wrapper


class Server:
    def __init__(
        self, keyboard_queue, ui_queue, gps_queue, shared_state, is_debug=False
    ):
        self.version_txt = f"{utils.pifinder_dir}/version.txt"
        self.keyboard_queue = keyboard_queue
        self.ui_queue = ui_queue
        self.gps_queue = gps_queue
        self.shared_state = shared_state
        self.ki = KeyboardInterface()
        # gps info
        self.lat = None
        self.lon = None
        self.altitude = None
        self.gps_locked = False

        if is_debug:
            logger.setLevel(logging.DEBUG)

        button_dict = {
            "UP": self.ki.PLUS,
            "DN": self.ki.MINUS,
            "SQUARE": self.ki.SQUARE,
            "A": self.ki.LEFT,
            "B": self.ki.UP,
            "C": self.ki.DOWN,
            "D": self.ki.RIGHT,
            "ALT_PLUS": self.ki.ALT_PLUS,
            "ALT_MINUS": self.ki.ALT_MINUS,
            "ALT_LEFT": self.ki.ALT_LEFT,
            "ALT_UP": self.ki.ALT_UP,
            "ALT_DOWN": self.ki.ALT_DOWN,
            "ALT_RIGHT": self.ki.ALT_RIGHT,
            "ALT_0": self.ki.ALT_0,
            "LNG_LEFT": self.ki.LNG_LEFT,
            "LNG_UP": self.ki.LNG_UP,
            "LNG_DOWN": self.ki.LNG_DOWN,
            "LNG_RIGHT": self.ki.LNG_RIGHT,
            "LNG_SQUARE": self.ki.LNG_SQUARE,
        }

        self.network = sys_utils.Network()

        app = Bottle()
        debug(True)

        @app.route(r"/images/<filename:re:.*\.png>")
        def send_image(filename):
            return static_file(filename, root="views/images", mimetype="image/png")

        @app.route("/js/<filename>")
        def send_js(filename):
            return static_file(filename, root="views/js")

        @app.route("/css/<filename>")
        def send_css(filename):
            return static_file(filename, root="views/css")

        @app.route("/")
        def home():
            logger.debug("/ called")
            # need to collect a little status info here
            with open(self.version_txt, "r") as ver_f:
                software_version = ver_f.read()

            self.update_gps()
            lat_text = ""
            lon_text = ""
            gps_icon = "gps_off"
            gps_text = "Not Locked"
            if self.gps_locked is True:
                gps_icon = "gps_fixed"
                gps_text = "Locked"
                lat_text = str(self.lat)
                lon_text = str(self.lon)

            ra_text = "0"
            dec_text = "0"
            camera_icon = "broken_image"
            if self.shared_state.solve_state() is True:
                camera_icon = "camera_alt"
                solution = self.shared_state.solution()
                hh, mm, _ = calc_utils.ra_to_hms(solution["RA"])
                ra_text = f"{hh:02.0f}h{mm:02.0f}m"
                dec_text = f"{solution['Dec']: .2f}"

            return template(
                "index",
                software_version=software_version,
                wifi_mode=self.network.wifi_mode(),
                ip=self.network.local_ip(),
                network_name=self.network.get_connected_ssid(),
                gps_icon=gps_icon,
                gps_text=gps_text,
                lat_text=lat_text,
                lon_text=lon_text,
                camera_icon=camera_icon,
                ra_text=ra_text,
                dec_text=dec_text,
            )

        @app.route("/login", method="post")
        def login():
            password = request.forms.get("password")
            origin_url = request.forms.get("origin_url", "/")
            if sys_utils.verify_password("pifinder", password):
                # set auth cookie, doesn't matter what's in it, just as long
                # as it's there and cryptographically valid
                response.set_cookie("pf_auth", str(uuid.uuid4()), secret=SESSION_SECRET)
                redirect(origin_url)
            else:
                return template(
                    "login", origin_url=origin_url, error_message="Invalid Password"
                )

        @app.route("/remote")
        @auth_required
        def remote():
            return template(
                "remote",
            )

        @app.route("/advanced")
        @auth_required
        def advanced():
            return template(
                "advanced",
            )

        @app.route("/network")
        @auth_required
        def network_page():
            show_new_form = request.query.add_new or 0

            return template(
                "network",
                net=self.network,
                show_new_form=show_new_form,
            )

        @app.route("/gps")
        @auth_required
        def gps_page():
            self.update_gps()
            show_new_form = request.query.add_new or 0
            logger.debug(
                "/gps: %f, %f, %f ",
                self.lat or 0.0,
                self.lon or 0.0,
                self.altitude or 0.0,
            )

            return template(
                "gps",
                show_new_form=show_new_form,
                lat=self.lat,
                lon=self.lon,
                altitude=self.altitude,
            )

        @app.route("/gps/update", method="post")
        @auth_required
        def gps_update():
            lat = request.forms.get("latitudeDecimal")
            lon = request.forms.get("longitudeDecimal")
            altitude = request.forms.get("altitude")
            date_req = request.forms.get("date")
            time_req = request.forms.get("time")
            gps_lock(float(lat), float(lon), float(altitude))
            if time_req and date_req:
                datetime_str = f"{date_req} {time_req}"
                datetime_obj = datetime.strptime(datetime_str, "%Y-%m-%d %H:%M:%S")
                datetime_utc = datetime_obj.replace(tzinfo=timezone.utc)
                time_lock(datetime_utc)
            logger.debug(
                "GPS update: %s, %s, %s, %s, %s", lat, lon, altitude, date_req, time_req
            )
            time.sleep(1)  # give the gps thread a chance to update
            return home()

        @app.route("/network/add", method="post")
        @auth_required
        def network_add():
            ssid = request.forms.get("ssid")
            psk = request.forms.get("psk")
            if len(psk) < 8:
                key_mgmt = "NONE"
            else:
                key_mgmt = "WPA-PSK"

            self.network.add_wifi_network(ssid, key_mgmt, psk)
            return network_page()

        @app.route("/network/delete/<network_id:int>")
        @auth_required
        def network_delete(network_id):
            self.network.delete_wifi_network(network_id)
            return network_page()

        @app.route("/network/update", method="post")
        @auth_required
        def network_update():
            wifi_mode = request.forms.get("wifi_mode")
            ap_name = request.forms.get("ap_name")
            host_name = request.forms.get("host_name")

            self.network.set_wifi_mode(wifi_mode)
            self.network.set_ap_name(ap_name)
            self.network.set_host_name(host_name)
            return template("restart")

        @app.route("/tools/pwchange", method="post")
        @auth_required
        def password_change():
            current_password = request.forms.get("current_password")
            new_passworda = request.forms.get("new_passworda")
            new_passwordb = request.forms.get("new_passwordb")

            if new_passworda == "" or current_password == "" or new_passwordb == "":
                return template(
                    "tools", error_message="You must fill in all password fields"
                )

            if new_passworda == new_passwordb:
                if sys_utils.change_password(
                    "pifinder", current_password, new_passworda
                ):
                    return template("tools", status_message="Password Changed")
                else:
                    return template("tools", error_message="Incorrect current password")
            else:
                return template("tools", error_message="New passwords do not match")

        @app.route("/system/restart")
        @auth_required
        def system_restart():
            """
            Restarts the RPI system
            """

            sys_utils.restart_system()
            return "restarting"

        @app.route("/system/restart_pifinder")
        @auth_required
        def pifinder_restart():
            """
            Restarts just the PiFinder software
            """
            sys_utils.restart_pifinder()
            return "restarting"

        @app.route("/equipment")
        @auth_required
        def equipment():
            return template("equipment", equipment=config.Config().equipment)

        @app.route("/equipment/set_active_instrument/<instrument_id:int>")
        @auth_required
        def set_active_instrument(instrument_id: int):
            cfg = config.Config()
            cfg.equipment.set_active_telescope(cfg.equipment.telescopes[instrument_id])
            cfg.save_equipment()
            self.ui_queue.put("reload_config")
            return template(
                "equipment",
                equipment=cfg.equipment,
                success_message=cfg.equipment.active_telescope.make
                + " "
                + cfg.equipment.active_telescope.name
                + " set as active instrument.",
            )

        @app.route("/equipment/set_active_eyepiece/<eyepiece_id:int>")
        @auth_required
        def set_active_eyepiece(eyepiece_id: int):
            cfg = config.Config()
            cfg.equipment.set_active_eyepiece(cfg.equipment.eyepieces[eyepiece_id])
            cfg.save_equipment()
            self.ui_queue.put("reload_config")
            return template(
                "equipment",
                equipment=cfg.equipment,
                success_message=cfg.equipment.active_eyepiece.make
                + " "
                + cfg.equipment.active_eyepiece.name
                + " set as active eyepiece.",
            )

        @app.route("/equipment/import_from_deepskylog", method="post")
        @auth_required
        def equipment_import():
            username = request.forms.get("dsl_name")
            cfg = config.Config()
            if username:
                instruments = pds.dsl_instruments(username)
                for instrument in instruments:
                    if instrument["type"] == 0:
                        # Skip the naked eye
                        continue

                    make = instrument["instrument_make"]["name"]

                    obstruction_perc = instrument["obstruction_perc"]
                    if obstruction_perc is None:
                        obstruction_perc = 0
                    else:
                        obstruction_perc = float(obstruction_perc)

                    # Convert the html special characters (ampersand, quote, ...) in instrument["name"]
                    # to the corresponding character
                    instrument["name"] = instrument["name"].replace("&amp;", "&")
                    instrument["name"] = instrument["name"].replace("&quot;", '"')
                    instrument["name"] = instrument["name"].replace("&apos;", "'")
                    instrument["name"] = instrument["name"].replace("&lt;", "<")
                    instrument["name"] = instrument["name"].replace("&gt;", ">")

                    new_instrument = Telescope(
                        make=make,
                        name=instrument["name"],
                        aperture_mm=int(instrument["diameter"]),
                        focal_length_mm=int(instrument["diameter"] * instrument["fd"]),
                        obstruction_perc=obstruction_perc,
                        mount_type=instrument["mount_type"]["name"].lower(),
                        flip_image=bool(instrument["flip_image"]),
                        flop_image=bool(instrument["flop_image"]),
                        reverse_arrow_a=False,
                        reverse_arrow_b=False,
                    )
                    try:
                        cfg.equipment.telescopes.index(new_instrument)
                    except ValueError:
                        cfg.equipment.telescopes.append(new_instrument)

                # Add the eyepieces from deepskylog
                eyepieces = pds.dsl_eyepieces(username)
                for eyepiece in eyepieces:
                    # Convert the html special characters (ampersand, quote, ...) in eyepiece["name"]
                    # to the corresponding character
                    eyepiece["name"] = eyepiece["name"].replace("&amp;", "&")
                    eyepiece["name"] = eyepiece["name"].replace("&quot;", '"')
                    eyepiece["name"] = eyepiece["name"].replace("&apos;", "'")
                    eyepiece["name"] = eyepiece["name"].replace("&lt;", "<")
                    eyepiece["name"] = eyepiece["name"].replace("&gt;", ">")

                    new_eyepiece = Eyepiece(
                        make="",
                        name=eyepiece["name"],
                        focal_length_mm=float(eyepiece["focalLength"]),
                        afov=int(eyepiece["apparentFOV"]),
                        field_stop=0.0,
                    )
                    try:
                        cfg.equipment.eyepieces.index(new_eyepiece)
                    except ValueError:
                        cfg.equipment.eyepieces.append(new_eyepiece)

                cfg.save_equipment()
                self.ui_queue.put("reload_config")
            return template(
                "equipment",
                equipment=config.Config().equipment,
                success_message="Equipment Imported, restart your PiFinder to use this new data",
            )

        @app.route("/equipment/edit_eyepiece/<eyepiece_id:int>")
        @auth_required
        def edit_eyepiece(eyepiece_id: int):
            if eyepiece_id >= 0:
                eyepiece = config.Config().equipment.eyepieces[eyepiece_id]
            else:
                eyepiece = Eyepiece(
                    make="", name="", focal_length_mm=0, afov=0, field_stop=0
                )

            return template("edit_eyepiece", eyepiece=eyepiece, eyepiece_id=eyepiece_id)

        @app.route("/equipment/add_eyepiece/<eyepiece_id:int>", method="post")
        @auth_required
        def equipment_add_eyepiece(eyepiece_id: int):
            cfg = config.Config()

            try:
                eyepiece = Eyepiece(
                    make=request.forms.get("make"),
                    name=request.forms.get("name"),
                    focal_length_mm=float(request.forms.get("focal_length_mm")),
                    afov=int(request.forms.get("afov")),
                    field_stop=float(request.forms.get("field_stop")),
                )

                if eyepiece_id >= 0:
                    cfg.equipment.eyepieces[eyepiece_id] = eyepiece
                else:
                    try:
                        index = cfg.equipment.telescopes.index(eyepiece)
                        cfg.equipment.eyepieces[index] = eyepiece
                    except ValueError:
                        cfg.equipment.eyepieces.append(eyepiece)

                cfg.save_equipment()
                self.ui_queue.put("reload_config")
            except Exception as e:
                logger.error(f"Error adding eyepiece: {e}")

            return template(
                "equipment",
                equipment=config.Config().equipment,
                success_message="Eyepiece added, restart your PiFinder to use",
            )

        @app.route("/equipment/delete_eyepiece/<eyepiece_id:int>")
        @auth_required
        def equipment_delete_eyepiece(eyepiece_id: int):
            cfg = config.Config()
            cfg.equipment.eyepieces.pop(eyepiece_id)
            cfg.save_equipment()
            self.ui_queue.put("reload_config")
            return template(
                "equipment",
                equipment=config.Config().equipment,
                success_message="Eyepiece Deleted, restart your PiFinder to remove from menu",
            )

        @app.route("/equipment/edit_instrument/<instrument_id:int>")
        @auth_required
        def edit_instrument(instrument_id: int):
            if instrument_id >= 0:
                telescope = config.Config().equipment.telescopes[instrument_id]
            else:
                telescope = Telescope(
                    make="",
                    name="",
                    aperture_mm=0,
                    focal_length_mm=0,
                    obstruction_perc=0,
                    mount_type="",
                    flip_image=False,
                    flop_image=False,
                    reverse_arrow_a=False,
                    reverse_arrow_b=False,
                )

            return template(
                "edit_instrument", telescope=telescope, instrument_id=instrument_id
            )

        @app.route("/equipment/add_instrument/<instrument_id:int>", method="post")
        @auth_required
        def equipment_add_instrument(instrument_id: int):
            cfg = config.Config()

            try:
                instrument = Telescope(
                    make=request.forms.get("make"),
                    name=request.forms.get("name"),
                    aperture_mm=int(request.forms.get("aperture")),
                    focal_length_mm=int(request.forms.get("focal_length_mm")),
                    obstruction_perc=float(request.forms.get("obstruction_perc")),
                    mount_type=request.forms.get("mount_type"),
                    flip_image=bool(request.forms.get("flip")),
                    flop_image=bool(request.forms.get("flop")),
                    reverse_arrow_a=bool(request.forms.get("reverse_arrow_a")),
                    reverse_arrow_b=bool(request.forms.get("reverse_arrow_b")),
                )
                if instrument_id >= 0:
                    cfg.equipment.telescopes[instrument_id] = instrument
                else:
                    try:
                        index = cfg.equipment.telescopes.index(instrument)
                        cfg.equipment.telescopes[index] = instrument
                    except ValueError:
                        cfg.equipment.telescopes.append(instrument)

                cfg.save_equipment()
                self.ui_queue.put("reload_config")
            except Exception as e:
                logger.error(f"Error adding instrument: {e}")
            return template(
                "equipment",
                equipment=config.Config().equipment,
                success_message="Instrument Added, restart your PiFinder to use",
            )

        @app.route("/equipment/delete_instrument/<instrument_id:int>")
        @auth_required
        def equipment_delete_instrument(instrument_id: int):
            cfg = config.Config()
            cfg.equipment.telescopes.pop(instrument_id)
            cfg.save_equipment()
            self.ui_queue.put("reload_config")
            return template(
                "equipment",
                equipment=config.Config().equipment,
                success_message="Instrument Deleted, restart your PiFinder to remove from menu",
            )

        @app.route("/observations")
        @auth_required
        def obs_sessions():
            obs_db = ObservationsDatabase()
            if request.query.get("download", 0) == "1":
                # Download all as TSV
                observations = obs_db.observations_as_tsv()

                response.set_header(
                    "Content-Disposition", "attachment; filename=observations.tsv"
                )
                response.set_header("Content-Type", "text/tsv")
                return observations

            # regular html page of sessions
            sessions = obs_db.get_sessions()
            metadata = {
                "sess_count": len(sessions),
                "object_count": sum(x["observations"] for x in sessions),
                "total_duration": sum(x["duration"] for x in sessions),
            }
            return template("obs_sessions", sessions=sessions, metadata=metadata)

        @app.route("/observations/<session_id>")
        @auth_required
        def obs_session(session_id):
            obs_db = ObservationsDatabase()
            if request.query.get("download", 0) == "1":
                # Download all as TSV
                observations = obs_db.observations_as_tsv(session_id)

                response.set_header(
                    "Content-Disposition",
                    f"attachment; filename=observations_{session_id}.tsv",
                )
                response.set_header("Content-Type", "text/tsv")
                return observations

            session = obs_db.get_sessions(session_id)[0]
            objects = obs_db.get_logs_by_session(session_id)
            ret_objects = []
            for obj in objects:
                obj_ = dict(obj)
                obj_notes = json.loads(obj_["notes"])
                obj_["notes"] = "<br>".join(
                    [f"{key}: {value}" for key, value in obj_notes.items()]
                )
                ret_objects.append(obj_)
            return template("obs_session_log", session=session, objects=ret_objects)

        @app.route("/tools")
        @auth_required
        def tools():
            return template("tools")

        @app.route("/tools/backup")
        @auth_required
        def tools_backup():
            _backup_file = sys_utils.backup_userdata()

            # Assumes the standard backup location
            return static_file("PiFinder_backup.zip", "/home/pifinder/PiFinder_data")

        @app.route("/tools/restore", method="post")
        @auth_required
        def tools_restore():
            sys_utils.remove_backup()
            backup_file = request.files.get("backup_file")
            backup_file.filename = "PiFinder_backup.zip"
            backup_file.save("/home/pifinder/PiFinder_data")

            sys_utils.restore_userdata(
                "/home/pifinder/PiFinder_data/PiFinder_backup.zip"
            )

            return template("restart_pifinder")

        @app.route("/key_callback", method="POST")
        @auth_required
        def key_callback():
            button = request.json.get("button")
            if button in button_dict:
                self.key_callback(button_dict[button])
            else:
                self.key_callback(int(button))
            return {"message": "success"}

        @app.route("/image")
        def serve_pil_image():
            empty_img = Image.new(
                "RGB", (60, 30), color=(73, 109, 137)
            )  # create an image using PIL
            img = None
            try:
                img = self.shared_state.screen()
            except (BrokenPipeError, EOFError):
                pass
            response.content_type = "image/png"  # adjust for your image format

            if img is None:
                img = empty_img
            img_byte_arr = io.BytesIO()
            img.save(img_byte_arr, format="PNG")  # adjust for your image format
            img_byte_arr = img_byte_arr.getvalue()

            return img_byte_arr

        @auth_required
        def gps_lock(lat: float = 50, lon: float = 3, altitude: float = 10):
            msg = (
                "fix",
                {
                    "lat": lat,
                    "lon": lon,
                    "altitude": altitude,
                    "error_in_m": 0,
                    "source": "WEB",
<<<<<<< HEAD
=======
                    "lock": True,
>>>>>>> 79aaa8ef
                },
            )
            self.gps_queue.put(msg)
            logger.debug("Putting location msg on gps_queue: {msg}")

        @auth_required
        def time_lock(time=datetime.now()):
            msg = ("time", time)
            self.gps_queue.put(msg)
            logger.debug("Putting time msg on gps_queue: {msg}")

        # If the PiFinder software is running as a service
        # it can grab port 80.  If not, it needs to use 8080
        try:
            run(
                app,
                host="0.0.0.0",
                port=80,
                quiet=True,
                debug=True,
                server=CherootServer,
            )
        except (PermissionError, OSError):
            logger.info("Web Interface on port 8080")
            run(
                app,
                host="0.0.0.0",
                port=8080,
                quiet=True,
                debug=True,
                server=CherootServer,
            )

    def key_callback(self, key):
        self.keyboard_queue.put(key)

    def update_gps(self):
        location = self.shared_state.location()
        logging.debug(
            "self shared state is %s and location is %s", self.shared_state, location
        )
        if location.lock is True:
            self.gps_locked = True
            self.lat = location.lat
            self.lon = location.lon
            self.altitude = location.altitude
        else:
            self.gps_locked = False
            self.lat = None
            self.lon = None
            self.altitude = None


def run_server(
    keyboard_queue, ui_queue, gps_queue, shared_state, log_queue, verbose=False
):
    MultiprocLogging.configurer(log_queue)
    Server(keyboard_queue, ui_queue, gps_queue, shared_state, verbose)<|MERGE_RESOLUTION|>--- conflicted
+++ resolved
@@ -660,10 +660,7 @@
                     "altitude": altitude,
                     "error_in_m": 0,
                     "source": "WEB",
-<<<<<<< HEAD
-=======
                     "lock": True,
->>>>>>> 79aaa8ef
                 },
             )
             self.gps_queue.put(msg)
