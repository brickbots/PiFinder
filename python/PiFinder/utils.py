import os
import time
from pathlib import Path
from PiFinder.state import SharedStateObj


def create_dir(adir: str):
    create_path(Path(adir))


def create_path(apath: Path):
    os.makedirs(apath, exist_ok=True)


home_dir = Path.home()
cwd_dir = Path.cwd()
pifinder_dir = Path("..")
astro_data_dir = pifinder_dir / "astro_data"
tetra3_dir = pifinder_dir / "python/PiFinder/tetra3/tetra3"
data_dir = Path(Path.home(), "PiFinder_data")
pifinder_db = astro_data_dir / "pifinder_objects.db"
observations_db = data_dir / "observations.db"
debug_dump_dir = data_dir / "solver_debug_dumps"


def sleep_for_framerate(shared_state: SharedStateObj, limit_framerate=True) -> bool:
    if shared_state.power_state() <= 0:
        time.sleep(0.5)
        return True
    elif limit_framerate:
        time.sleep(1 / 30)
    return False


def get_os_info():
    import platform

    platform_system = platform.system()

    # Get the architecture (e.g., '64bit', 'ARM')
    architecture = platform.machine()

    # For more details, including the specific distribution on Linux
    if platform_system == "Linux":
        lib = "N/A"
        version = "N/A"
        libc_ver = (lib, version)
        try:
            libc_ver = platform.libc_ver(lib=lib, version=version)
        except AttributeError:
            pass
        os_detail = f"{platform_system} ({libc_ver[0]} {libc_ver[1]})"
    elif platform_system == "Darwin":
        os_detail = f"macOS ({platform.mac_ver()[0]})"
    elif platform_system == "Windows":
        os_detail = f"Windows ({platform.win32_ver()})"
    else:
        os_detail = "N/A"
    return os_detail, platform_system, architecture


<<<<<<< HEAD
class Timer:
    """
    Time multiple code blocks using a context manager.
    Usage:

        with Timer("deduplicate_objects 1"):
            results1 = deduplicate_objects(results*10)
        with Timer("deduplicate_objects 2"):
            results2 = deduplicate_objects(results*10)
    """

    def __init__(self, name):
        self.name = name
        self.start_time = None

    def __enter__(self):
        self.start_time = time.time()

    def __exit__(self, exc_type, exc_value, traceback):
        end_time = time.time()
        elapsed_time = end_time - self.start_time
        print(f"{self.name}: {elapsed_time:.6f} seconds")
=======
def is_number(s):
    """Check if a string can be converted to a float"""
    if s is None:
        return False
    try:
        float(s)
        return True
    except ValueError:
        return False
>>>>>>> 1c8b6df0
<|MERGE_RESOLUTION|>--- conflicted
+++ resolved
@@ -59,7 +59,6 @@
     return os_detail, platform_system, architecture
 
 
-<<<<<<< HEAD
 class Timer:
     """
     Time multiple code blocks using a context manager.
@@ -82,7 +81,8 @@
         end_time = time.time()
         elapsed_time = end_time - self.start_time
         print(f"{self.name}: {elapsed_time:.6f} seconds")
-=======
+
+
 def is_number(s):
     """Check if a string can be converted to a float"""
     if s is None:
@@ -91,5 +91,4 @@
         float(s)
         return True
     except ValueError:
-        return False
->>>>>>> 1c8b6df0
+        return False