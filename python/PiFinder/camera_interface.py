#!/usr/bin/python
# -*- coding:utf-8 -*-
"""
This module is the camera
* Captures images
* Places preview images in queue
* Places solver images in queue
* Takes full res images on demand

"""

import datetime
import logging
import os
import queue
import time
from typing import Tuple, Optional

from PIL import Image

from PiFinder import state_utils, utils
from PiFinder.auto_exposure import (
    ExposurePIDController,
    SweepZeroStarHandler,
    ExponentialSweepZeroStarHandler,
    ResetZeroStarHandler,
    HistogramZeroStarHandler,
    generate_exposure_sweep,
)

logger = logging.getLogger("Camera.Interface")


class CameraInterface:
    """The CameraInterface interface."""

    _camera_started = False
<<<<<<< HEAD
    _save_next_to = None  # Filename to save next capture to (None = don't save)
=======
    _auto_exposure_enabled = False
    _auto_exposure_pid: Optional[ExposurePIDController] = None
    _last_solve_time: Optional[float] = None
>>>>>>> 2770f2be

    def initialize(self) -> None:
        pass

    def capture(self) -> Image.Image:
        return Image.Image()

    def capture_file(self, filename) -> None:
        pass

    def capture_raw_file(self, filename) -> None:
        pass

<<<<<<< HEAD
    def capture_bias(self) -> Image.Image:
        """
        Capture a bias frame for pedestal calculation.
        Base implementation returns a black frame (no bias correction).
        Override in subclasses that support bias frames.
        """
        return Image.new("L", (512, 512), 0)  # Black 512x512 image

=======
>>>>>>> 2770f2be
    def set_camera_config(
        self, exposure_time: float, gain: float
    ) -> Tuple[float, float]:
        return (0, 0)

    def get_cam_type(self) -> str:
        return "foo"

    def start_camera(self) -> None:
        pass

    def stop_camera(self) -> None:
        pass

    def get_image_loop(
        self, shared_state, camera_image, command_queue, console_queue, cfg
    ):
        try:
            # Store shared_state for access by capture() methods
            self.shared_state = shared_state

            # Store camera type in shared state for SQM calibration
            camera_type_str = self.get_cam_type()  # e.g., "PI imx296", "PI hq"
            if " " in camera_type_str:
                # Extract just the sensor type (imx296, hq, imx462, etc.)
                camera_type = camera_type_str.split(" ")[1].lower()
                shared_state.set_camera_type(camera_type)
                logger.info(f"Camera type set to: {camera_type}")

            debug = False

            # Check if auto-exposure was previously enabled in config
            config_exp = cfg.get_option("camera_exp")
            if config_exp == "auto":
                self._auto_exposure_enabled = True
                self._last_solve_time = None
                if self._auto_exposure_pid is None:
                    self._auto_exposure_pid = ExposurePIDController()
                else:
                    self._auto_exposure_pid.reset()
                logger.info("Auto-exposure mode enabled from config")

            screen_direction = cfg.get_option("screen_direction")
            camera_rotation = cfg.get_option("camera_rotation")

            # Set path for test mode image
            root_dir = os.path.realpath(
                os.path.join(os.path.dirname(__file__), "..", "..")
            )
            test_image_path = os.path.join(
                root_dir, "test_images", "pifinder_debug_02.png"
            )

            # 60 half-second cycles
            sleep_delay = 60
            while True:
                sleeping = state_utils.sleep_for_framerate(
                    shared_state, limit_framerate=False
                )
                if sleeping:
                    # Even in sleep mode, we want to take photos every
                    # so often to update positions
                    sleep_delay -= 1
                    if sleep_delay > 0:
                        continue
                    else:
                        sleep_delay = 60

                imu_start = shared_state.imu()
                image_start_time = time.time()
                if self._camera_started:
                    if not debug:
                        base_image = self.capture()
                        base_image = base_image.convert("L")

                        rotate_amount = 0
                        if camera_rotation is None:
                            if screen_direction in [
                                "right",
                                "straight",
                                "flat3",
                            ]:
                                rotate_amount = 90
                            elif screen_direction == "as_bloom":
                                rotate_amount = 90  # Specific rotation for AS Bloom
                            else:
                                rotate_amount = 270
                        else:
                            base_image = base_image.rotate(int(camera_rotation) * -1)

                        base_image = base_image.rotate(rotate_amount)
                    else:
                        # Test Mode: load image from disc and wait
                        base_image = Image.open(test_image_path)
                        base_image = base_image.convert("L")  # Convert to grayscale to match camera output
                        time.sleep(1)
                    image_end_time = time.time()
                    # check imu to make sure we're still static
                    imu_end = shared_state.imu()

                    # see if we moved during exposure
                    reading_diff = 0
                    if imu_start and imu_end:
                        reading_diff = (
                            abs(imu_start["pos"][0] - imu_end["pos"][0])
                            + abs(imu_start["pos"][1] - imu_end["pos"][1])
                            + abs(imu_start["pos"][2] - imu_end["pos"][2])
                        )

                    camera_image.paste(base_image)
<<<<<<< HEAD
                    shared_state.set_last_image_metadata(
                        {
                            "exposure_start": image_start_time,
                            "exposure_end": image_end_time,
                            "exposure_time": self.exposure_time,  # In microseconds
                            "imu": imu_end,
                            "imu_delta": reading_diff,
                        }
                    )
=======
                    image_metadata = {
                        "exposure_start": image_start_time,
                        "exposure_end": image_end_time,
                        "imu": imu_end,
                        "imu_delta": reading_diff,
                        "exposure_time": self.exposure_time,
                        "gain": self.gain,
                    }
                    shared_state.set_last_image_metadata(image_metadata)

                    # Auto-exposure: adjust based on plate solve results
                    # Updates as fast as new solve results arrive (naturally rate-limited)
                    if self._auto_exposure_enabled and self._auto_exposure_pid:
                        solution = shared_state.solution()
                        solve_source = (
                            solution.get("solve_source") if solution else None
                        )

                        # Handle camera solves (successful or failed)
                        if solve_source in ("CAM", "CAM_FAILED"):
                            matched_stars = solution.get("Matches", 0)
                            solve_attempt_time = solution.get("last_solve_attempt")
                            solve_rmse = solution.get("RMSE")

                            # Only update on NEW solve results (not re-processing same solution)
                            # Use last_solve_attempt since it's set for both success and failure
                            if (
                                solve_attempt_time
                                and solve_attempt_time != self._last_solve_time
                            ):
                                rmse_str = (
                                    f"{solve_rmse:.1f}"
                                    if solve_rmse is not None
                                    else "N/A"
                                )
                                logger.info(
                                    f"Auto-exposure feedback - Stars: {matched_stars}, "
                                    f"RMSE: {rmse_str}, Current exposure: {self.exposure_time}µs"
                                )

                                # Call PID update (now handles zero stars with recovery mode)
                                # Pass base_image for histogram analysis in zero-star handler
                                new_exposure = self._auto_exposure_pid.update(
                                    matched_stars, self.exposure_time, base_image
                                )

                                if (
                                    new_exposure is not None
                                    and new_exposure != self.exposure_time
                                ):
                                    # Exposure value actually changed - update camera
                                    logger.info(
                                        f"Auto-exposure adjustment: {matched_stars} stars → "
                                        f"{self.exposure_time}µs → {new_exposure}µs "
                                        f"(change: {new_exposure - self.exposure_time:+d}µs)"
                                    )
                                    self.exposure_time = new_exposure
                                    self.set_camera_config(
                                        self.exposure_time, self.gain
                                    )
                                elif new_exposure is None:
                                    logger.debug(
                                        f"Auto-exposure: {matched_stars} stars, no adjustment needed"
                                    )
                                self._last_solve_time = solve_attempt_time
>>>>>>> 2770f2be

                # Loop over any pending commands
                # There may be more than one!
                command = True
                while command:
                    try:
                        command = command_queue.get(block=True, timeout=0.1)
                    except queue.Empty:
                        command = ""
                        continue
                    except Exception as e:
                        logger.error(f"CameraInterface: Command error: {e}")

                    try:
                        if command == "debug":
                            if debug:
                                debug = False
                            else:
                                debug = True

                        if command.startswith("set_exp"):
                            exp_value = command.split(":")[1]
                            if exp_value == "auto":
                                # Enable auto-exposure mode
                                self._auto_exposure_enabled = True
                                self._last_solve_time = None  # Reset solve tracking
                                if self._auto_exposure_pid is None:
                                    self._auto_exposure_pid = ExposurePIDController()
                                else:
                                    self._auto_exposure_pid.reset()
                                console_queue.put("CAM: Auto-Exposure Enabled")
                                logger.info("Auto-exposure mode enabled")
                            else:
                                # Disable auto-exposure and set manual exposure
                                self._auto_exposure_enabled = False
                                self.exposure_time = int(exp_value)
                                self.set_camera_config(self.exposure_time, self.gain)
                                # Update config to reflect manual exposure value
                                cfg.set_option("camera_exp", self.exposure_time)
                                console_queue.put("CAM: Exp=" + str(self.exposure_time))
                                logger.info(
                                    f"Manual exposure set: {self.exposure_time}µs"
                                )

                        if command.startswith("set_gain"):
                            old_gain = self.gain
                            self.gain = int(command.split(":")[1])
                            self.exposure_time, self.gain = self.set_camera_config(
                                self.exposure_time, self.gain
                            )
                            console_queue.put("CAM: Gain=" + str(self.gain))
                            logger.info(f"Gain changed: {old_gain}x → {self.gain}x")

                        if command.startswith("set_ae_handler"):
                            handler_type = command.split(":")[1]
                            if self._auto_exposure_pid is not None:
                                new_handler = None
                                if handler_type == "sweep":
                                    new_handler = SweepZeroStarHandler(
                                        min_exposure=self._auto_exposure_pid.min_exposure,
                                        max_exposure=self._auto_exposure_pid.max_exposure,
                                    )
                                elif handler_type == "exponential":
                                    new_handler = ExponentialSweepZeroStarHandler(
                                        min_exposure=self._auto_exposure_pid.min_exposure,
                                        max_exposure=self._auto_exposure_pid.max_exposure,
                                    )
                                elif handler_type == "reset":
                                    new_handler = ResetZeroStarHandler(
                                        reset_exposure=400000  # 0.4s
                                    )
                                elif handler_type == "histogram":
                                    new_handler = HistogramZeroStarHandler(
                                        min_exposure=self._auto_exposure_pid.min_exposure,
                                        max_exposure=self._auto_exposure_pid.max_exposure,
                                    )
                                else:
                                    logger.warning(
                                        f"Unknown zero-star handler type: {handler_type}"
                                    )

                                if new_handler is not None:
                                    self._auto_exposure_pid._zero_star_handler = (
                                        new_handler
                                    )
                                    console_queue.put(f"CAM: AE Handler={handler_type}")
                                    logger.info(
                                        f"Auto-exposure zero-star handler changed to: {handler_type}"
                                    )
                            else:
                                logger.warning(
                                    "Cannot set AE handler: auto-exposure not initialized"
                                )

                        if command == "exp_up" or command == "exp_dn":
                            # Manual exposure adjustments disable auto-exposure
                            self._auto_exposure_enabled = False
                            if command == "exp_up":
                                self.exposure_time = int(self.exposure_time * 1.25)
                            else:
                                self.exposure_time = int(self.exposure_time * 0.75)
                            self.set_camera_config(self.exposure_time, self.gain)
                            console_queue.put("CAM: Exp=" + str(self.exposure_time))
                        if command == "exp_save":
                            # Saving exposure disables auto-exposure and locks to current value
                            self._auto_exposure_enabled = False
                            cfg.set_option("camera_exp", self.exposure_time)
                            cfg.set_option("camera_gain", int(self.gain))
                            console_queue.put(
                                f"CAM: Exp Saved ({self.exposure_time}µs)"
                            )
                            logger.info(
                                f"Exposure saved and auto-exposure disabled: {self.exposure_time}µs"
                            )

                        if command.startswith("save"):
<<<<<<< HEAD
                            # Set flag to save next capture to this file
                            self._save_next_to = command.split(":")[1]
                            console_queue.put("CAM: Save flag set")

                        if command.startswith("capture"):
                            # Capture single frame and update shared state
                            captured_image = self.capture()
                            camera_image.paste(captured_image)

                            # If save flag is set, save to disk
                            if self._save_next_to:
                                self.capture_file(self._save_next_to)
                                # Add .tiff extension for raw (replace .png if present)
                                raw_filename = self._save_next_to.replace(".png", ".tiff")
                                if not raw_filename.endswith(".tiff"):
                                    raw_filename += ".tiff"
                                self.capture_raw_file(raw_filename)
                                console_queue.put("CAM: Captured + Saved")
                                self._save_next_to = None  # Clear flag
                            else:
                                console_queue.put("CAM: Captured")
=======
                            filename = command.split(":")[1]
                            filename = f"{utils.data_dir}/captures/{filename}.png"
                            self.capture_file(filename)
                            console_queue.put("CAM: Saved Image")

                        if command == "capture_exp_sweep":
                            # Capture exposure sweep - save both RAW and processed images
                            # at different exposures for SQM testing
                            # RAW: 16-bit TIFF to preserve full sensor bit depth
                            # Processed: 8-bit PNG from normal camera.capture() pipeline
                            logger.info(
                                "Starting exposure sweep capture (100 image pairs)"
                            )
                            console_queue.put("CAM: Starting sweep...")

                            # Save current settings
                            original_exposure = self.exposure_time
                            original_gain = self.gain
                            original_ae_enabled = self._auto_exposure_enabled

                            # Disable auto-exposure during sweep
                            self._auto_exposure_enabled = False

                            # Generate 100 exposure values with logarithmic spacing
                            # from 25ms (25000µs) to 1s (1000000µs)
                            min_exp = 25000  # 25ms
                            max_exp = 1000000  # 1s
                            num_images = 100

                            # Generate logarithmic sweep using shared utility
                            sweep_exposures = generate_exposure_sweep(
                                min_exp, max_exp, num_images
                            )

                            # Generate timestamp for this sweep session
                            timestamp = datetime.datetime.now().strftime(
                                "%Y%m%d_%H%M%S"
                            )

                            # Create sweep directory
                            sweep_dir = f"{utils.data_dir}/captures/sweep_{timestamp}"
                            os.makedirs(sweep_dir, exist_ok=True)

                            logger.info(f"Saving sweep to: {sweep_dir}")
                            console_queue.put(f"CAM: {num_images} image pairs")

                            for i, exp_us in enumerate(sweep_exposures, 1):
                                # Set exposure
                                self.exposure_time = exp_us
                                self.set_camera_config(self.exposure_time, self.gain)

                                # Flush camera buffer - discard pre-buffered frames with old exposure
                                # Picamera2 maintains a frame queue, need to flush frames captured
                                # before the new exposure setting was applied
                                logger.debug(
                                    f"Flushing camera buffer for {exp_us}µs exposure"
                                )
                                _ = self.capture()  # Discard buffered frame 1
                                _ = self.capture()  # Discard buffered frame 2

                                # Now capture both processed and RAW images with correct exposure
                                exp_ms = exp_us / 1000

                                # Save processed PNG (8-bit, from camera.capture())
                                processed_filename = f"{sweep_dir}/img_{i:03d}_{exp_ms:.2f}ms_processed.png"
                                self.capture_file(processed_filename)

                                # Save RAW TIFF (16-bit, from camera.capture_raw_file())
                                raw_filename = (
                                    f"{sweep_dir}/img_{i:03d}_{exp_ms:.2f}ms_raw.tiff"
                                )
                                self.capture_raw_file(raw_filename)

                                # Update console every 10 images to avoid spam
                                if i % 10 == 0 or i == num_images:
                                    console_queue.put(f"CAM: Sweep {i}/{num_images}")

                                logger.debug(
                                    f"Captured sweep images {i}/{num_images}: {exp_ms:.2f}ms (PNG+TIFF)"
                                )

                            # Restore original settings
                            self.exposure_time = original_exposure
                            self.gain = original_gain
                            self._auto_exposure_enabled = original_ae_enabled
                            self.set_camera_config(self.exposure_time, self.gain)

                            console_queue.put("CAM: Sweep done!")
                            logger.info(
                                f"Exposure sweep completed: {num_images} image pairs in {sweep_dir}"
                            )
>>>>>>> 2770f2be

                        if command.startswith("stop"):
                            self.stop_camera()
                            console_queue.put("CAM: Stopped camera")
                        if command.startswith("start"):
                            self.start_camera()
                            console_queue.put("CAM: Started camera")
                    except ValueError as e:
                        logger.error(
                            f"Error processing camera command '{command}': {str(e)}"
                        )
                        console_queue.put(
                            f"CAM ERROR: Invalid command format - {str(e)}"
                        )
                    except AttributeError as e:
                        logger.error(
                            f"Camera component not initialized for command '{command}': {str(e)}"
                        )
                        console_queue.put("CAM ERROR: Camera not properly initialized")
                    except Exception as e:
                        logger.error(
                            f"Unexpected error processing camera command '{command}': {str(e)}"
                        )
                        console_queue.put(f"CAM ERROR: {str(e)}")
            logger.info(
                f"CameraInterface: Camera loop exited with command: '{command}'"
            )
        except (BrokenPipeError, EOFError, FileNotFoundError):
            logger.exception("Error in Camera Loop")<|MERGE_RESOLUTION|>--- conflicted
+++ resolved
@@ -35,13 +35,10 @@
     """The CameraInterface interface."""
 
     _camera_started = False
-<<<<<<< HEAD
     _save_next_to = None  # Filename to save next capture to (None = don't save)
-=======
     _auto_exposure_enabled = False
     _auto_exposure_pid: Optional[ExposurePIDController] = None
     _last_solve_time: Optional[float] = None
->>>>>>> 2770f2be
 
     def initialize(self) -> None:
         pass
@@ -55,17 +52,15 @@
     def capture_raw_file(self, filename) -> None:
         pass
 
-<<<<<<< HEAD
-    def capture_bias(self) -> Image.Image:
+    def capture_bias(self):
         """
         Capture a bias frame for pedestal calculation.
         Base implementation returns a black frame (no bias correction).
         Override in subclasses that support bias frames.
+        Returns Image.Image or np.ndarray depending on implementation.
         """
         return Image.new("L", (512, 512), 0)  # Black 512x512 image
 
-=======
->>>>>>> 2770f2be
     def set_camera_config(
         self, exposure_time: float, gain: float
     ) -> Tuple[float, float]:
@@ -176,17 +171,6 @@
                         )
 
                     camera_image.paste(base_image)
-<<<<<<< HEAD
-                    shared_state.set_last_image_metadata(
-                        {
-                            "exposure_start": image_start_time,
-                            "exposure_end": image_end_time,
-                            "exposure_time": self.exposure_time,  # In microseconds
-                            "imu": imu_end,
-                            "imu_delta": reading_diff,
-                        }
-                    )
-=======
                     image_metadata = {
                         "exposure_start": image_start_time,
                         "exposure_end": image_end_time,
@@ -252,7 +236,6 @@
                                         f"Auto-exposure: {matched_stars} stars, no adjustment needed"
                                     )
                                 self._last_solve_time = solve_attempt_time
->>>>>>> 2770f2be
 
                 # Loop over any pending commands
                 # There may be more than one!
@@ -369,33 +352,34 @@
                             )
 
                         if command.startswith("save"):
-<<<<<<< HEAD
                             # Set flag to save next capture to this file
                             self._save_next_to = command.split(":")[1]
                             console_queue.put("CAM: Save flag set")
 
-                        if command.startswith("capture"):
+                        if command.startswith("capture") and command != "capture_exp_sweep":
                             # Capture single frame and update shared state
+                            # This is used by SQM calibration for precise exposure control
                             captured_image = self.capture()
                             camera_image.paste(captured_image)
 
                             # If save flag is set, save to disk
                             if self._save_next_to:
-                                self.capture_file(self._save_next_to)
-                                # Add .tiff extension for raw (replace .png if present)
-                                raw_filename = self._save_next_to.replace(".png", ".tiff")
+                                # Build full path
+                                filename = f"{utils.data_dir}/captures/{self._save_next_to}"
+                                if not filename.endswith('.png'):
+                                    filename += '.png'
+                                self.capture_file(filename)
+
+                                # Also save raw as TIFF
+                                raw_filename = filename.replace(".png", ".tiff")
                                 if not raw_filename.endswith(".tiff"):
                                     raw_filename += ".tiff"
                                 self.capture_raw_file(raw_filename)
+
                                 console_queue.put("CAM: Captured + Saved")
                                 self._save_next_to = None  # Clear flag
                             else:
                                 console_queue.put("CAM: Captured")
-=======
-                            filename = command.split(":")[1]
-                            filename = f"{utils.data_dir}/captures/{filename}.png"
-                            self.capture_file(filename)
-                            console_queue.put("CAM: Saved Image")
 
                         if command == "capture_exp_sweep":
                             # Capture exposure sweep - save both RAW and processed images
@@ -483,7 +467,6 @@
                             logger.info(
                                 f"Exposure sweep completed: {num_images} image pairs in {sweep_dir}"
                             )
->>>>>>> 2770f2be
 
                         if command.startswith("stop"):
                             self.stop_camera()
