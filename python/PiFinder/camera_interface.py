#!/usr/bin/python
# -*- coding:utf-8 -*-
"""
This module is the camera
* Captures images
* Places preview images in queue
* Places solver images in queue
* Takes full res images on demand

"""

import os
import queue
import time
from PIL import Image
<<<<<<< HEAD
=======
from PiFinder import state_utils as utils
>>>>>>> 91ad4a6f
from typing import Tuple
import logging
from PiFinder import utils
import PiFinder.calc_utils  as calc_utils

logger = logging.getLogger("Camera.Interface")


class CameraInterface:
    """The CameraInterface interface."""

    def initialize(self) -> None:
        pass

    def capture(self) -> Image.Image:
        return Image.Image()

    def capture_file(self, filename) -> None:
        pass

    def set_camera_config(
        self, exposure_time: float, gain: float
    ) -> Tuple[float, float]:
        return (0, 0)

    def get_cam_type(self) -> str:
        return "foo"

    def get_image_loop(
        self, shared_state, camera_image, command_queue, console_queue, cfg
    ):
        try:
            debug = False

            screen_direction = cfg.get_option("screen_direction")
            camera_rotation = cfg.get_option("camera_rotation")

            # Set path for test images
            root_dir = os.path.realpath(
                os.path.join(os.path.dirname(__file__), "..", "..")
            )
            test_image_path = os.path.join(
                root_dir, "test_images", "pifinder_debug_02.png"
            )

            # 60 half-second cycles
            sleep_delay = 60
            while True:
                sleeping = calc_utils.sleep_for_framerate(
                    shared_state, limit_framerate=False
                )
                if sleeping:
                    # Even in sleep mode, we want to take photos every
                    # so often to update positions
                    sleep_delay -= 1
                    if sleep_delay > 0:
                        continue
                    else:
                        sleep_delay = 60

                imu_start = shared_state.imu()
                image_start_time = time.time()
                if not debug:
                    base_image = self.capture()
                    base_image = base_image.convert("L")
                    if camera_rotation is None:
                        if screen_direction == "right":
                            base_image = base_image.rotate(90)
                        else:
                            base_image = base_image.rotate(270)
                    else:
                        base_image = base_image.rotate(int(camera_rotation) * -1)
                else:
                    # load image and wait
                    base_image = Image.open(test_image_path)
                    time.sleep(1)
                image_end_time = time.time()
                # check imu to make sure we're still static
                imu_end = shared_state.imu()

                # see if we moved during exposure
                reading_diff = 0
                if imu_start and imu_end:
                    reading_diff = (
                        abs(imu_start["pos"][0] - imu_end["pos"][0])
                        + abs(imu_start["pos"][1] - imu_end["pos"][1])
                        + abs(imu_start["pos"][2] - imu_end["pos"][2])
                    )

                camera_image.paste(base_image)
                shared_state.set_last_image_metadata(
                    {
                        "exposure_start": image_start_time,
                        "exposure_end": image_end_time,
                        "imu": imu_end,
                        "imu_delta": reading_diff,
                    }
                )

                # Loop over any pending commands
                # There may be more than one!
                command = True
                while command:
                    try:
                        command = command_queue.get(block=False)
                    except queue.Empty:
                        command = ""

                    if command == "debug":
                        if debug:
                            debug = False
                        else:
                            debug = True

                    if command.startswith("set_exp"):
                        self.exposure_time = int(command.split(":")[1])
                        self.set_camera_config(self.exposure_time, self.gain)
                        console_queue.put("CAM: Exp=" + str(self.exposure_time))

                    if command.startswith("set_gain"):
                        self.gain = int(command.split(":")[1])
                        self.exposure_time, self.gain = self.set_camera_config(
                            self.exposure_time, self.gain
                        )
                        console_queue.put("CAM: Gain=" + str(self.gain))

                    if command == "exp_up" or command == "exp_dn":
                        if command == "exp_up":
                            self.exposure_time = int(self.exposure_time * 1.25)
                        else:
                            self.exposure_time = int(self.exposure_time * 0.75)
                        self.set_camera_config(self.exposure_time, self.gain)
                        console_queue.put("CAM: Exp=" + str(self.exposure_time))
                    if command == "exp_save":
                        console_queue.put("CAM: Exp Saved")
                        cfg.set_option("camera_exp", self.exposure_time)
                        cfg.set_option("camera_gain", int(self.gain))

                    if command.startswith("save"):
                        filename = command.split(":")[1]
                        filename = f"{utils.data_dir}/captures/{filename}.png"
                        self.capture_file(filename)
                        console_queue.put("CAM: Saved Image")
        except (BrokenPipeError, EOFError, FileNotFoundError):
            logger.exception("Error in Camera Loop")<|MERGE_RESOLUTION|>--- conflicted
+++ resolved
@@ -13,14 +13,10 @@
 import queue
 import time
 from PIL import Image
-<<<<<<< HEAD
-=======
-from PiFinder import state_utils as utils
->>>>>>> 91ad4a6f
+from PiFinder import state_utils
 from typing import Tuple
 import logging
 from PiFinder import utils
-import PiFinder.calc_utils  as calc_utils
 
 logger = logging.getLogger("Camera.Interface")
 
@@ -65,7 +61,7 @@
             # 60 half-second cycles
             sleep_delay = 60
             while True:
-                sleeping = calc_utils.sleep_for_framerate(
+                sleeping = state_utils.sleep_for_framerate(
                     shared_state, limit_framerate=False
                 )
                 if sleeping:
