#!/usr/bin/python
# -*- coding:utf-8 -*-
"""
This module is the camera
* Captures images
* Places preview images in queue
* Places solver images in queue
* Takes full res images on demand

"""

import os
import queue
import time
from PIL import Image
from PiFinder import state_utils
from typing import Tuple
import logging
<<<<<<< HEAD
from PiFinder import utils
=======
import numpy as np
>>>>>>> eef32af5

logger = logging.getLogger("Camera.Interface")


class CameraInterface:
    """The CameraInterface interface."""

    def initialize(self) -> None:
        pass

    def capture(self) -> Image.Image:
        return Image.Image(), None

    def capture_bias(self) -> Image.Image:
        return Image.Image()

    def capture_file(self, filename) -> None:
        pass

    def set_camera_config(
        self, exposure_time: float, gain: float
    ) -> Tuple[float, float]:
        return (0, 0)

    def get_cam_type(self) -> str:
        return "foo"

    def get_image_loop(
        self, shared_state, camera_image, bias_image, command_queue, console_queue, cfg
    ):
        try:
            debug = False

            screen_direction = cfg.get_option("screen_direction")
            camera_rotation = cfg.get_option("camera_rotation")

            # Set path for test images
            root_dir = os.path.realpath(
                os.path.join(os.path.dirname(__file__), "..", "..")
            )
            test_image_path = os.path.join(
                root_dir, "test_images", "pifinder_debug_02.png"
            )

            # 60 half-second cycles
            sleep_delay = 60
            while True:
                sleeping = state_utils.sleep_for_framerate(
                    shared_state, limit_framerate=False
                )
                if sleeping:
                    # Even in sleep mode, we want to take photos every
                    # so often to update positions
                    sleep_delay -= 1
                    if sleep_delay > 0:
                        continue
                    else:
                        sleep_delay = 60

                imu_start = shared_state.imu()
                image_start_time = time.time()
                if not debug:
                    base_image, raw_image = self.capture()
                    base_image = base_image.convert("L")
<<<<<<< HEAD
                    bias_image = self.capture_bias()
                    base_image = bias_image.convert("L")
=======
                    rotate_amount = 0
>>>>>>> eef32af5
                    if camera_rotation is None:
                        if (
                            screen_direction == "right"
                            or screen_direction == "straight"
                            or screen_direction == "flat3"
                        ):
                            rotate_amount = 90
                        else:
                            rotate_amount = 270
                    else:
                        # TODO: support arbitrary numpy rotations?
                        base_image = base_image.rotate(int(camera_rotation) * -1)

                    base_image = base_image.rotate(rotate_amount)
                    raw_image = np.rot90(raw_image, rotate_amount / 90)
                else:
                    # load image and wait
                    base_image = Image.open(test_image_path)
                    time.sleep(1)
                image_end_time = time.time()
                # check imu to make sure we're still static
                imu_end = shared_state.imu()

                # see if we moved during exposure
                reading_diff = 0
                if imu_start and imu_end:
                    reading_diff = (
                        abs(imu_start["pos"][0] - imu_end["pos"][0])
                        + abs(imu_start["pos"][1] - imu_end["pos"][1])
                        + abs(imu_start["pos"][2] - imu_end["pos"][2])
                    )

                camera_image.paste(base_image)
<<<<<<< HEAD
                bias_image.paste(bias_image)
=======
                shared_state.set_cam_raw(raw_image)
>>>>>>> eef32af5
                shared_state.set_last_image_metadata(
                    {
                        "exposure_start": image_start_time,
                        "exposure_end": image_end_time,
                        "imu": imu_end,
                        "imu_delta": reading_diff,
                    }
                )

                # Loop over any pending commands
                # There may be more than one!
                command = True
                while command:
                    try:
                        command = command_queue.get(block=False)
                    except queue.Empty:
                        command = ""

                    if command == "debug":
                        if debug:
                            debug = False
                        else:
                            debug = True

                    if command.startswith("set_exp"):
                        self.exposure_time = int(command.split(":")[1])
                        self.set_camera_config(self.exposure_time, self.gain)
                        console_queue.put("CAM: Exp=" + str(self.exposure_time))

                    if command.startswith("set_gain"):
                        self.gain = int(command.split(":")[1])
                        self.exposure_time, self.gain = self.set_camera_config(
                            self.exposure_time, self.gain
                        )
                        console_queue.put("CAM: Gain=" + str(self.gain))

                    if command == "exp_up" or command == "exp_dn":
                        if command == "exp_up":
                            self.exposure_time = int(self.exposure_time * 1.25)
                        else:
                            self.exposure_time = int(self.exposure_time * 0.75)
                        self.set_camera_config(self.exposure_time, self.gain)
                        console_queue.put("CAM: Exp=" + str(self.exposure_time))
                    if command == "exp_save":
                        console_queue.put("CAM: Exp Saved")
                        cfg.set_option("camera_exp", self.exposure_time)
                        cfg.set_option("camera_gain", int(self.gain))

                    if command.startswith("save"):
                        filename = command.split(":")[1]
                        filename = f"{utils.data_dir}/captures/{filename}.png"
                        self.capture_file(filename)
                        console_queue.put("CAM: Saved Image")
        except (BrokenPipeError, EOFError, FileNotFoundError):
            logger.exception("Error in Camera Loop")<|MERGE_RESOLUTION|>--- conflicted
+++ resolved
@@ -16,11 +16,8 @@
 from PiFinder import state_utils
 from typing import Tuple
 import logging
-<<<<<<< HEAD
 from PiFinder import utils
-=======
 import numpy as np
->>>>>>> eef32af5
 
 logger = logging.getLogger("Camera.Interface")
 
@@ -32,7 +29,7 @@
         pass
 
     def capture(self) -> Image.Image:
-        return Image.Image(), None
+        return Image.Image()
 
     def capture_bias(self) -> Image.Image:
         return Image.Image()
@@ -85,12 +82,9 @@
                 if not debug:
                     base_image, raw_image = self.capture()
                     base_image = base_image.convert("L")
-<<<<<<< HEAD
                     bias_image = self.capture_bias()
                     base_image = bias_image.convert("L")
-=======
                     rotate_amount = 0
->>>>>>> eef32af5
                     if camera_rotation is None:
                         if (
                             screen_direction == "right"
@@ -124,11 +118,8 @@
                     )
 
                 camera_image.paste(base_image)
-<<<<<<< HEAD
                 bias_image.paste(bias_image)
-=======
                 shared_state.set_cam_raw(raw_image)
->>>>>>> eef32af5
                 shared_state.set_last_image_metadata(
                     {
                         "exposure_start": image_start_time,
