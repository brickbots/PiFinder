#!/usr/bin/python
# -*- coding:utf-8 -*-
"""
This module is the camera
* Captures images
* Places preview images in queue
* Places solver images in queue
* Takes full res images on demand

"""

import datetime
import logging
import os
import queue
import time
from typing import Tuple, Optional

from PIL import Image
<<<<<<< HEAD
import numpy as np
from typing import Tuple
import logging
=======

from PiFinder import state_utils, utils
from PiFinder.auto_exposure import (
    ExposurePIDController,
    SweepZeroStarHandler,
    ExponentialSweepZeroStarHandler,
    ResetZeroStarHandler,
    HistogramZeroStarHandler,
    generate_exposure_sweep,
)
>>>>>>> 2770f2be

from PiFinder import state_utils, utils
import PiFinder.pointing_model.quaternion_transforms as qt

logger = logging.getLogger("Camera.Interface")


class CameraInterface:
    """The CameraInterface interface."""

    _camera_started = False
    _auto_exposure_enabled = False
    _auto_exposure_pid: Optional[ExposurePIDController] = None
    _last_solve_time: Optional[float] = None

    def initialize(self) -> None:
        pass

    def capture(self) -> Image.Image:
        return Image.Image()

    def capture_file(self, filename) -> None:
        pass

    def capture_raw_file(self, filename) -> None:
        pass

    def set_camera_config(
        self, exposure_time: float, gain: float
    ) -> Tuple[float, float]:
        return (0, 0)

    def get_cam_type(self) -> str:
        return "foo"

    def start_camera(self) -> None:
        pass

    def stop_camera(self) -> None:
        pass

    def get_image_loop(
        self, shared_state, camera_image, command_queue, console_queue, cfg
    ):
        try:
            debug = False

            # Check if auto-exposure was previously enabled in config
            config_exp = cfg.get_option("camera_exp")
            if config_exp == "auto":
                self._auto_exposure_enabled = True
                self._last_solve_time = None
                if self._auto_exposure_pid is None:
                    self._auto_exposure_pid = ExposurePIDController()
                else:
                    self._auto_exposure_pid.reset()
                logger.info("Auto-exposure mode enabled from config")

            screen_direction = cfg.get_option("screen_direction")
            camera_rotation = cfg.get_option("camera_rotation")

            # Set path for test mode image
            root_dir = os.path.realpath(
                os.path.join(os.path.dirname(__file__), "..", "..")
            )
            test_image_path = os.path.join(
                root_dir, "test_images", "pifinder_debug_02.png"
            )

            # 60 half-second cycles
            sleep_delay = 60
            while True:
                sleeping = state_utils.sleep_for_framerate(
                    shared_state, limit_framerate=False
                )
                if sleeping:
                    # Even in sleep mode, we want to take photos every
                    # so often to update positions
                    sleep_delay -= 1
                    if sleep_delay > 0:
                        continue
                    else:
                        sleep_delay = 60

                imu_start = shared_state.imu()
                image_start_time = time.time()
                if self._camera_started:
                    if not debug:
                        base_image = self.capture()
                        base_image = base_image.convert("L")
                        rotate_amount = 0
                        if camera_rotation is None:
                            if screen_direction in [
                                "right",
                                "straight",
                                "flat3",
                            ]:
                                rotate_amount = 90
                            elif screen_direction == "as_bloom":
                                rotate_amount = 90  # Specific rotation for AS Bloom
                            else:
                                rotate_amount = 270
                        else:
                            base_image = base_image.rotate(int(camera_rotation) * -1)

                        base_image = base_image.rotate(rotate_amount)
                    else:
                        # Test Mode: load image from disc and wait
                        base_image = Image.open(test_image_path)
                        time.sleep(1)
                    image_end_time = time.time()
                    # check imu to make sure we're still static
                    imu_end = shared_state.imu()

                    # see if we moved during exposure
                    if imu_start and imu_end:
                        # Returns the pointing difference between successive IMU quaternions as
                        # an angle (radians). Note that this also accounts for rotation around the
                        # scope axis. Returns an angle in radians.
                        pointing_diff = qt.get_quat_angular_diff(
                            imu_start["quat"], imu_end["quat"]
                        )
                    else:
                        pointing_diff = 0.0

                    camera_image.paste(base_image)
<<<<<<< HEAD
                    shared_state.set_last_image_metadata(
                        {
                            "exposure_start": image_start_time,
                            "exposure_end": image_end_time,
                            "imu": imu_end,
                            "imu_delta": np.rad2deg(
                                pointing_diff
                            ),  # Pointing change during exposure in degrees
                        }
                    )
=======
                    image_metadata = {
                        "exposure_start": image_start_time,
                        "exposure_end": image_end_time,
                        "imu": imu_end,
                        "imu_delta": reading_diff,
                        "exposure_time": self.exposure_time,
                        "gain": self.gain,
                    }
                    shared_state.set_last_image_metadata(image_metadata)

                    # Auto-exposure: adjust based on plate solve results
                    # Updates as fast as new solve results arrive (naturally rate-limited)
                    if self._auto_exposure_enabled and self._auto_exposure_pid:
                        solution = shared_state.solution()
                        solve_source = (
                            solution.get("solve_source") if solution else None
                        )

                        # Handle camera solves (successful or failed)
                        if solve_source in ("CAM", "CAM_FAILED"):
                            matched_stars = solution.get("Matches", 0)
                            solve_attempt_time = solution.get("last_solve_attempt")
                            solve_rmse = solution.get("RMSE")

                            # Only update on NEW solve results (not re-processing same solution)
                            # Use last_solve_attempt since it's set for both success and failure
                            if (
                                solve_attempt_time
                                and solve_attempt_time != self._last_solve_time
                            ):
                                rmse_str = (
                                    f"{solve_rmse:.1f}"
                                    if solve_rmse is not None
                                    else "N/A"
                                )
                                logger.info(
                                    f"Auto-exposure feedback - Stars: {matched_stars}, "
                                    f"RMSE: {rmse_str}, Current exposure: {self.exposure_time}µs"
                                )

                                # Call PID update (now handles zero stars with recovery mode)
                                # Pass base_image for histogram analysis in zero-star handler
                                new_exposure = self._auto_exposure_pid.update(
                                    matched_stars, self.exposure_time, base_image
                                )

                                if (
                                    new_exposure is not None
                                    and new_exposure != self.exposure_time
                                ):
                                    # Exposure value actually changed - update camera
                                    logger.info(
                                        f"Auto-exposure adjustment: {matched_stars} stars → "
                                        f"{self.exposure_time}µs → {new_exposure}µs "
                                        f"(change: {new_exposure - self.exposure_time:+d}µs)"
                                    )
                                    self.exposure_time = new_exposure
                                    self.set_camera_config(
                                        self.exposure_time, self.gain
                                    )
                                elif new_exposure is None:
                                    logger.debug(
                                        f"Auto-exposure: {matched_stars} stars, no adjustment needed"
                                    )
                                self._last_solve_time = solve_attempt_time
>>>>>>> 2770f2be

                # Loop over any pending commands
                # There may be more than one!
                command = True
                while command:
                    try:
                        command = command_queue.get(block=True, timeout=0.1)
                    except queue.Empty:
                        command = ""
                        continue
                    except Exception as e:
                        logger.error(f"CameraInterface: Command error: {e}")

                    try:
                        if command == "debug":
                            if debug:
                                debug = False
                            else:
                                debug = True

                        if command.startswith("set_exp"):
                            exp_value = command.split(":")[1]
                            if exp_value == "auto":
                                # Enable auto-exposure mode
                                self._auto_exposure_enabled = True
                                self._last_solve_time = None  # Reset solve tracking
                                if self._auto_exposure_pid is None:
                                    self._auto_exposure_pid = ExposurePIDController()
                                else:
                                    self._auto_exposure_pid.reset()
                                console_queue.put("CAM: Auto-Exposure Enabled")
                                logger.info("Auto-exposure mode enabled")
                            else:
                                # Disable auto-exposure and set manual exposure
                                self._auto_exposure_enabled = False
                                self.exposure_time = int(exp_value)
                                self.set_camera_config(self.exposure_time, self.gain)
                                # Update config to reflect manual exposure value
                                cfg.set_option("camera_exp", self.exposure_time)
                                console_queue.put("CAM: Exp=" + str(self.exposure_time))
                                logger.info(
                                    f"Manual exposure set: {self.exposure_time}µs"
                                )

                        if command.startswith("set_gain"):
                            old_gain = self.gain
                            self.gain = int(command.split(":")[1])
                            self.exposure_time, self.gain = self.set_camera_config(
                                self.exposure_time, self.gain
                            )
                            console_queue.put("CAM: Gain=" + str(self.gain))
                            logger.info(f"Gain changed: {old_gain}x → {self.gain}x")

                        if command.startswith("set_ae_handler"):
                            handler_type = command.split(":")[1]
                            if self._auto_exposure_pid is not None:
                                new_handler = None
                                if handler_type == "sweep":
                                    new_handler = SweepZeroStarHandler(
                                        min_exposure=self._auto_exposure_pid.min_exposure,
                                        max_exposure=self._auto_exposure_pid.max_exposure,
                                    )
                                elif handler_type == "exponential":
                                    new_handler = ExponentialSweepZeroStarHandler(
                                        min_exposure=self._auto_exposure_pid.min_exposure,
                                        max_exposure=self._auto_exposure_pid.max_exposure,
                                    )
                                elif handler_type == "reset":
                                    new_handler = ResetZeroStarHandler(
                                        reset_exposure=400000  # 0.4s
                                    )
                                elif handler_type == "histogram":
                                    new_handler = HistogramZeroStarHandler(
                                        min_exposure=self._auto_exposure_pid.min_exposure,
                                        max_exposure=self._auto_exposure_pid.max_exposure,
                                    )
                                else:
                                    logger.warning(
                                        f"Unknown zero-star handler type: {handler_type}"
                                    )

                                if new_handler is not None:
                                    self._auto_exposure_pid._zero_star_handler = (
                                        new_handler
                                    )
                                    console_queue.put(f"CAM: AE Handler={handler_type}")
                                    logger.info(
                                        f"Auto-exposure zero-star handler changed to: {handler_type}"
                                    )
                            else:
                                logger.warning(
                                    "Cannot set AE handler: auto-exposure not initialized"
                                )

                        if command == "exp_up" or command == "exp_dn":
                            # Manual exposure adjustments disable auto-exposure
                            self._auto_exposure_enabled = False
                            if command == "exp_up":
                                self.exposure_time = int(self.exposure_time * 1.25)
                            else:
                                self.exposure_time = int(self.exposure_time * 0.75)
                            self.set_camera_config(self.exposure_time, self.gain)
                            console_queue.put("CAM: Exp=" + str(self.exposure_time))
                        if command == "exp_save":
                            # Saving exposure disables auto-exposure and locks to current value
                            self._auto_exposure_enabled = False
                            cfg.set_option("camera_exp", self.exposure_time)
                            cfg.set_option("camera_gain", int(self.gain))
                            console_queue.put(
                                f"CAM: Exp Saved ({self.exposure_time}µs)"
                            )
                            logger.info(
                                f"Exposure saved and auto-exposure disabled: {self.exposure_time}µs"
                            )

                        if command.startswith("save"):
                            filename = command.split(":")[1]
                            filename = f"{utils.data_dir}/captures/{filename}.png"
                            self.capture_file(filename)
                            console_queue.put("CAM: Saved Image")

                        if command == "capture_exp_sweep":
                            # Capture exposure sweep - save both RAW and processed images
                            # at different exposures for SQM testing
                            # RAW: 16-bit TIFF to preserve full sensor bit depth
                            # Processed: 8-bit PNG from normal camera.capture() pipeline
                            logger.info(
                                "Starting exposure sweep capture (100 image pairs)"
                            )
                            console_queue.put("CAM: Starting sweep...")

                            # Save current settings
                            original_exposure = self.exposure_time
                            original_gain = self.gain
                            original_ae_enabled = self._auto_exposure_enabled

                            # Disable auto-exposure during sweep
                            self._auto_exposure_enabled = False

                            # Generate 100 exposure values with logarithmic spacing
                            # from 25ms (25000µs) to 1s (1000000µs)
                            min_exp = 25000  # 25ms
                            max_exp = 1000000  # 1s
                            num_images = 100

                            # Generate logarithmic sweep using shared utility
                            sweep_exposures = generate_exposure_sweep(
                                min_exp, max_exp, num_images
                            )

                            # Generate timestamp for this sweep session
                            timestamp = datetime.datetime.now().strftime(
                                "%Y%m%d_%H%M%S"
                            )

                            # Create sweep directory
                            sweep_dir = f"{utils.data_dir}/captures/sweep_{timestamp}"
                            os.makedirs(sweep_dir, exist_ok=True)

                            logger.info(f"Saving sweep to: {sweep_dir}")
                            console_queue.put(f"CAM: {num_images} image pairs")

                            for i, exp_us in enumerate(sweep_exposures, 1):
                                # Set exposure
                                self.exposure_time = exp_us
                                self.set_camera_config(self.exposure_time, self.gain)

                                # Flush camera buffer - discard pre-buffered frames with old exposure
                                # Picamera2 maintains a frame queue, need to flush frames captured
                                # before the new exposure setting was applied
                                logger.debug(
                                    f"Flushing camera buffer for {exp_us}µs exposure"
                                )
                                _ = self.capture()  # Discard buffered frame 1
                                _ = self.capture()  # Discard buffered frame 2

                                # Now capture both processed and RAW images with correct exposure
                                exp_ms = exp_us / 1000

                                # Save processed PNG (8-bit, from camera.capture())
                                processed_filename = f"{sweep_dir}/img_{i:03d}_{exp_ms:.2f}ms_processed.png"
                                self.capture_file(processed_filename)

                                # Save RAW TIFF (16-bit, from camera.capture_raw_file())
                                raw_filename = (
                                    f"{sweep_dir}/img_{i:03d}_{exp_ms:.2f}ms_raw.tiff"
                                )
                                self.capture_raw_file(raw_filename)

                                # Update console every 10 images to avoid spam
                                if i % 10 == 0 or i == num_images:
                                    console_queue.put(f"CAM: Sweep {i}/{num_images}")

                                logger.debug(
                                    f"Captured sweep images {i}/{num_images}: {exp_ms:.2f}ms (PNG+TIFF)"
                                )

                            # Restore original settings
                            self.exposure_time = original_exposure
                            self.gain = original_gain
                            self._auto_exposure_enabled = original_ae_enabled
                            self.set_camera_config(self.exposure_time, self.gain)

                            console_queue.put("CAM: Sweep done!")
                            logger.info(
                                f"Exposure sweep completed: {num_images} image pairs in {sweep_dir}"
                            )

                        if command.startswith("stop"):
                            self.stop_camera()
                            console_queue.put("CAM: Stopped camera")
                        if command.startswith("start"):
                            self.start_camera()
                            console_queue.put("CAM: Started camera")
                    except ValueError as e:
                        logger.error(
                            f"Error processing camera command '{command}': {str(e)}"
                        )
                        console_queue.put(
                            f"CAM ERROR: Invalid command format - {str(e)}"
                        )
                    except AttributeError as e:
                        logger.error(
                            f"Camera component not initialized for command '{command}': {str(e)}"
                        )
                        console_queue.put("CAM ERROR: Camera not properly initialized")
                    except Exception as e:
                        logger.error(
                            f"Unexpected error processing camera command '{command}': {str(e)}"
                        )
                        console_queue.put(f"CAM ERROR: {str(e)}")
            logger.info(
                f"CameraInterface: Camera loop exited with command: '{command}'"
            )
        except (BrokenPipeError, EOFError, FileNotFoundError):
            logger.exception("Error in Camera Loop")<|MERGE_RESOLUTION|>--- conflicted
+++ resolved
@@ -8,20 +8,14 @@
 * Takes full res images on demand
 
 """
-
+from typing import Tuple, Optional
+from PIL import Image
+import os
+import time
 import datetime
+import numpy as np
+import queue
 import logging
-import os
-import queue
-import time
-from typing import Tuple, Optional
-
-from PIL import Image
-<<<<<<< HEAD
-import numpy as np
-from typing import Tuple
-import logging
-=======
 
 from PiFinder import state_utils, utils
 from PiFinder.auto_exposure import (
@@ -32,10 +26,8 @@
     HistogramZeroStarHandler,
     generate_exposure_sweep,
 )
->>>>>>> 2770f2be
-
-from PiFinder import state_utils, utils
-import PiFinder.pointing_model.quaternion_transforms as qt
+
+# TODO: Check: qt module not used after merge?
 
 logger = logging.getLogger("Camera.Interface")
 
@@ -113,71 +105,45 @@
                     # so often to update positions
                     sleep_delay -= 1
                     if sleep_delay > 0:
+                        # continue in sleep mode
                         continue
                     else:
+                        # reset counter and keep going for a capture
                         sleep_delay = 60
 
                 imu_start = shared_state.imu()
                 image_start_time = time.time()
                 if self._camera_started:
                     if not debug:
+                        # actual capture would happen here in a concrete subclass
                         base_image = self.capture()
-                        base_image = base_image.convert("L")
-                        rotate_amount = 0
-                        if camera_rotation is None:
-                            if screen_direction in [
-                                "right",
-                                "straight",
-                                "flat3",
-                            ]:
-                                rotate_amount = 90
-                            elif screen_direction == "as_bloom":
-                                rotate_amount = 90  # Specific rotation for AS Bloom
-                            else:
-                                rotate_amount = 270
-                        else:
-                            base_image = base_image.rotate(int(camera_rotation) * -1)
-
-                        base_image = base_image.rotate(rotate_amount)
                     else:
-                        # Test Mode: load image from disc and wait
+                        # debug mode: load test image
                         base_image = Image.open(test_image_path)
-                        time.sleep(1)
                     image_end_time = time.time()
                     # check imu to make sure we're still static
                     imu_end = shared_state.imu()
 
                     # see if we moved during exposure
                     if imu_start and imu_end:
-                        # Returns the pointing difference between successive IMU quaternions as
-                        # an angle (radians). Note that this also accounts for rotation around the
-                        # scope axis. Returns an angle in radians.
-                        pointing_diff = qt.get_quat_angular_diff(
-                            imu_start["quat"], imu_end["quat"]
-                        )
+                        # Pointing difference between start and end of exposure [rad]
+                        pointing_diff = utils.calc_quat_angle_diff(imu_start["quat"], imu_end["quat"])
                     else:
                         pointing_diff = 0.0
 
+                    # TODO: Merge issue: Rename reading_diff?
+                    # Pointing change during exposure in degrees
+                    #reading_diff = np.rad2deg(pointing_diff) if isinstance(pointing_diff, (int, float)) else 0.0
+
                     camera_image.paste(base_image)
-<<<<<<< HEAD
-                    shared_state.set_last_image_metadata(
-                        {
-                            "exposure_start": image_start_time,
-                            "exposure_end": image_end_time,
-                            "imu": imu_end,
-                            "imu_delta": np.rad2deg(
-                                pointing_diff
-                            ),  # Pointing change during exposure in degrees
-                        }
-                    )
-=======
+
                     image_metadata = {
                         "exposure_start": image_start_time,
                         "exposure_end": image_end_time,
                         "imu": imu_end,
-                        "imu_delta": reading_diff,
-                        "exposure_time": self.exposure_time,
-                        "gain": self.gain,
+                        "imu_delta": np.rad2deg(pointing_diff),
+                        "exposure_time": getattr(self, "exposure_time", None),
+                        "gain": getattr(self, "gain", None),
                     }
                     shared_state.set_last_image_metadata(image_metadata)
 
@@ -221,22 +187,13 @@
                                     new_exposure is not None
                                     and new_exposure != self.exposure_time
                                 ):
-                                    # Exposure value actually changed - update camera
-                                    logger.info(
-                                        f"Auto-exposure adjustment: {matched_stars} stars → "
-                                        f"{self.exposure_time}µs → {new_exposure}µs "
-                                        f"(change: {new_exposure - self.exposure_time:+d}µs)"
-                                    )
+                                    # update camera config with new exposure
                                     self.exposure_time = new_exposure
-                                    self.set_camera_config(
-                                        self.exposure_time, self.gain
-                                    )
+                                    self.exposure_time, self.gain = self.set_camera_config(self.exposure_time, self.gain)
+                                    logger.info(f"Auto-exposure set exposure to {new_exposure}")
                                 elif new_exposure is None:
-                                    logger.debug(
-                                        f"Auto-exposure: {matched_stars} stars, no adjustment needed"
-                                    )
+                                    logger.debug("Auto-exposure returned no change")
                                 self._last_solve_time = solve_attempt_time
->>>>>>> 2770f2be
 
                 # Loop over any pending commands
                 # There may be more than one!
@@ -294,42 +251,23 @@
                             handler_type = command.split(":")[1]
                             if self._auto_exposure_pid is not None:
                                 new_handler = None
+                                # Choose from available handlers
                                 if handler_type == "sweep":
-                                    new_handler = SweepZeroStarHandler(
-                                        min_exposure=self._auto_exposure_pid.min_exposure,
-                                        max_exposure=self._auto_exposure_pid.max_exposure,
-                                    )
-                                elif handler_type == "exponential":
-                                    new_handler = ExponentialSweepZeroStarHandler(
-                                        min_exposure=self._auto_exposure_pid.min_exposure,
-                                        max_exposure=self._auto_exposure_pid.max_exposure,
-                                    )
+                                    new_handler = SweepZeroStarHandler()
+                                elif handler_type == "exp":
+                                    new_handler = ExponentialSweepZeroStarHandler()
                                 elif handler_type == "reset":
-                                    new_handler = ResetZeroStarHandler(
-                                        reset_exposure=400000  # 0.4s
-                                    )
-                                elif handler_type == "histogram":
-                                    new_handler = HistogramZeroStarHandler(
-                                        min_exposure=self._auto_exposure_pid.min_exposure,
-                                        max_exposure=self._auto_exposure_pid.max_exposure,
-                                    )
+                                    new_handler = ResetZeroStarHandler()
+                                elif handler_type == "hist":
+                                    new_handler = HistogramZeroStarHandler()
+                                if new_handler:
+                                    self._auto_exposure_pid.set_zero_star_handler(new_handler)
+                                    console_queue.put(f"CAM: Set AE handler to {handler_type}")
+                                    logger.info(f"Auto-exposure handler set: {handler_type}")
                                 else:
-                                    logger.warning(
-                                        f"Unknown zero-star handler type: {handler_type}"
-                                    )
-
-                                if new_handler is not None:
-                                    self._auto_exposure_pid._zero_star_handler = (
-                                        new_handler
-                                    )
-                                    console_queue.put(f"CAM: AE Handler={handler_type}")
-                                    logger.info(
-                                        f"Auto-exposure zero-star handler changed to: {handler_type}"
-                                    )
+                                    console_queue.put("CAM: Unknown AE handler")
                             else:
-                                logger.warning(
-                                    "Cannot set AE handler: auto-exposure not initialized"
-                                )
+                                console_queue.put("CAM: AE PID not initialized")
 
                         if command == "exp_up" or command == "exp_dn":
                             # Manual exposure adjustments disable auto-exposure
@@ -337,7 +275,7 @@
                             if command == "exp_up":
                                 self.exposure_time = int(self.exposure_time * 1.25)
                             else:
-                                self.exposure_time = int(self.exposure_time * 0.75)
+                                self.exposure_time = int(self.exposure_time * 0.8)
                             self.set_camera_config(self.exposure_time, self.gain)
                             console_queue.put("CAM: Exp=" + str(self.exposure_time))
                         if command == "exp_save":
@@ -400,39 +338,18 @@
                             console_queue.put(f"CAM: {num_images} image pairs")
 
                             for i, exp_us in enumerate(sweep_exposures, 1):
-                                # Set exposure
-                                self.exposure_time = exp_us
+                                # set exposure and capture image pairs
+                                self.exposure_time = int(exp_us)
                                 self.set_camera_config(self.exposure_time, self.gain)
-
-                                # Flush camera buffer - discard pre-buffered frames with old exposure
-                                # Picamera2 maintains a frame queue, need to flush frames captured
-                                # before the new exposure setting was applied
-                                logger.debug(
-                                    f"Flushing camera buffer for {exp_us}µs exposure"
-                                )
-                                _ = self.capture()  # Discard buffered frame 1
-                                _ = self.capture()  # Discard buffered frame 2
-
-                                # Now capture both processed and RAW images with correct exposure
-                                exp_ms = exp_us / 1000
-
-                                # Save processed PNG (8-bit, from camera.capture())
-                                processed_filename = f"{sweep_dir}/img_{i:03d}_{exp_ms:.2f}ms_processed.png"
-                                self.capture_file(processed_filename)
-
-                                # Save RAW TIFF (16-bit, from camera.capture_raw_file())
-                                raw_filename = (
-                                    f"{sweep_dir}/img_{i:03d}_{exp_ms:.2f}ms_raw.tiff"
-                                )
-                                self.capture_raw_file(raw_filename)
-
-                                # Update console every 10 images to avoid spam
-                                if i % 10 == 0 or i == num_images:
-                                    console_queue.put(f"CAM: Sweep {i}/{num_images}")
-
-                                logger.debug(
-                                    f"Captured sweep images {i}/{num_images}: {exp_ms:.2f}ms (PNG+TIFF)"
-                                )
+                                # save processed image
+                                filename_proc = f"{sweep_dir}/proc_{i:03d}.png"
+                                self.capture_file(filename_proc)
+                                # save raw (if supported)
+                                filename_raw = f"{sweep_dir}/raw_{i:03d}.tiff"
+                                try:
+                                    self.capture_raw_file(filename_raw)
+                                except Exception:
+                                    logger.debug("Raw capture not supported on this camera")
 
                             # Restore original settings
                             self.exposure_time = original_exposure
