#!/usr/bin/python
# -*- coding:utf-8 -*-
"""
This module is the solver
* Checks IMU
* Plate solves high-res image

"""

import datetime
import queue
import time
import copy
import logging
import numpy as np
import quaternion  # numpy-quaternion

from PiFinder import config
from PiFinder import state_utils
import PiFinder.calc_utils as calc_utils
from PiFinder.multiproclogging import MultiprocLogging
from PiFinder.pointing_model.astro_coords import initialized_solved_dict, RaDecRoll
from PiFinder.pointing_model.imu_dead_reckoning import ImuDeadReckoning
import PiFinder.pointing_model.quaternion_transforms as qt


logger = logging.getLogger("IMU.Integrator")

# Constants:
# Use IMU tracking if the angle moved is above this
# TODO: May need to adjust this depending on the IMU sensitivity thresholds
IMU_MOVED_ANG_THRESHOLD = np.deg2rad(0.06)


def integrator(shared_state, solver_queue, console_queue, log_queue, is_debug=False):
    MultiprocLogging.configurer(log_queue)
    """ """
    if is_debug:
        logger.setLevel(logging.DEBUG)
    logger.debug("Starting Integrator")

    try:
        # Dict of RA, Dec, etc. initialized to None:
        solved = initialized_solved_dict()
        cfg = config.Config()

        mount_type = cfg.get_option("mount_type")
        logger.debug(f"mount_type = {mount_type}")

        # Set up dead-reckoning tracking by the IMU:
        imu_dead_reckoning = ImuDeadReckoning(cfg.get_option("screen_direction"))
        # imu_dead_reckoning.set_alignment(q_scope2cam)  # TODO: Enable when q_scope2cam is available from alignment

        # This holds the last image solve position info
        # so we can delta for IMU updates
        last_image_solve = None
        last_solve_time = time.time()

        while True:
            state_utils.sleep_for_framerate(shared_state)

            # Check for new camera solve in queue
            next_image_solve = None
            try:
                next_image_solve = solver_queue.get(block=False)
            except queue.Empty:
                pass

            if type(next_image_solve) is dict:
<<<<<<< HEAD
                # We have a new image solve: Use plate-solving for RA/Dec
                solved = next_image_solve
                update_plate_solve_and_imu(imu_dead_reckoning, solved)
=======
                # For camera solves, always start from last successful camera solve
                # NOT from shared_state (which may contain IMU drift)
                # This prevents IMU noise accumulation during failed solves
                if last_image_solve:
                    solved = copy.deepcopy(last_image_solve)
                # If no successful solve yet, keep initial solved dict

                # Update solve metadata (always needed for auto-exposure)
                for key in [
                    "Matches",
                    "RMSE",
                    "last_solve_attempt",
                    "last_solve_success",
                ]:
                    if key in next_image_solve:
                        solved[key] = next_image_solve[key]

                # Only update position data if solve succeeded (RA not None)
                if next_image_solve.get("RA") is not None:
                    solved.update(next_image_solve)

                    # Recalculate Alt/Az for NEW successful solve
                    location = shared_state.location()
                    dt = shared_state.datetime()

                    if location and dt:
                        # We have position and time/date and a valid solve!
                        calc_utils.sf_utils.set_location(
                            location.lat,
                            location.lon,
                            location.altitude,
                        )
                        alt, az = calc_utils.sf_utils.radec_to_altaz(
                            solved["RA"],
                            solved["Dec"],
                            dt,
                        )
                        solved["Alt"] = alt
                        solved["Az"] = az

                        alt, az = calc_utils.sf_utils.radec_to_altaz(
                            solved["camera_center"]["RA"],
                            solved["camera_center"]["Dec"],
                            dt,
                        )
                        solved["camera_center"]["Alt"] = alt
                        solved["camera_center"]["Az"] = az

                        # Experimental: For monitoring roll offset
                        # Estimate the roll offset due misalignment of the
                        # camera sensor with the Pole-to-Source great circle.
                        solved["Roll_offset"] = estimate_roll_offset(solved, dt)
                        # Find the roll at the target RA/Dec. Note that this doesn't include the
                        # roll offset so it's not the roll that the PiFinder camear sees but the
                        # roll relative to the celestial pole
                        roll_target_calculated = calc_utils.sf_utils.radec_to_roll(
                            solved["RA"], solved["Dec"], dt
                        )
                        # Compensate for the roll offset. This gives the roll at the target
                        # as seen by the camera.
                        solved["Roll"] = roll_target_calculated + solved["Roll_offset"]

                        # calculate roll for camera center
                        roll_target_calculated = calc_utils.sf_utils.radec_to_roll(
                            solved["camera_center"]["RA"],
                            solved["camera_center"]["Dec"],
                            dt,
                        )
                        # Compensate for the roll offset. This gives the roll at the target
                        # as seen by the camera.
                        solved["camera_center"]["Roll"] = (
                            roll_target_calculated + solved["Roll_offset"]
                        )
                # For failed solves, preserve ALL position data from previous solve
                # Don't recalculate from GPS (causes drift from GPS noise)

                # Set solve_source and push camera solves immediately
                if solved["RA"] is not None:
                    last_image_solve = copy.deepcopy(solved)
                    solved["solve_source"] = "CAM"
                    # Calculate constellation for successful solve
                    solved["constellation"] = (
                        calc_utils.sf_utils.radec_to_constellation(
                            solved["RA"], solved["Dec"]
                        )
                    )
                else:
                    # Failed solve - clear constellation
                    solved["solve_source"] = "CAM_FAILED"
                    solved["constellation"] = ""
>>>>>>> 2770f2be

                # Push all camera solves (success and failure) immediately
                # This ensures auto-exposure sees Matches=0 for failed solves
                shared_state.set_solution(solved)
                shared_state.set_solve_state(True)

            elif imu_dead_reckoning.tracking:
                # Previous plate-solve exists so use IMU dead-reckoning from
                # the last plate solved coordinates.
                imu = shared_state.imu()
                if imu:
                    update_imu(imu_dead_reckoning, solved, last_image_solve, imu)

            # Push IMU updates only if newer than last push
            # (Camera solves already pushed above at line 185)
            if (
                solved["RA"]
                and solved["solve_time"] > last_solve_time
                and solved.get("solve_source") == "IMU"
            ):
                last_solve_time = time.time()
<<<<<<< HEAD

                # Try to set date and time
                location = shared_state.location()
                dt = shared_state.datetime()
                # Set location for roll and altaz calculations.
                # TODO: Is itnecessary to set location?
                # TODO: Altaz doesn't seem to be required for catalogs when in
                # EQ mode? Could be disabled in future when in EQ mode?
                calc_utils.sf_utils.set_location(
                    location.lat, location.lon, location.altitude
                )

                # Set the roll so that the chart is displayed appropriately for the mount type
                solved["Roll"] = get_roll_by_mount_type(
                    solved["RA"], solved["Dec"], location, dt, mount_type
                )

                # Update remaining solved keys
=======
                # Calculate constellation for IMU dead-reckoning position
>>>>>>> 2770f2be
                solved["constellation"] = calc_utils.sf_utils.radec_to_constellation(
                    solved["RA"], solved["Dec"]
                )

<<<<<<< HEAD
                # Set Alt/Az because it's needed for the catalogs for the
                # Alt/Az mount type. TODO: Can this be moved to the catalog?
                dt = shared_state.datetime()
                if location and dt:
                    solved["Alt"], solved["Az"] = calc_utils.sf_utils.radec_to_altaz(
                        solved["RA"], solved["Dec"], dt
                    )

                # add solution
=======
                # Push IMU update
>>>>>>> 2770f2be
                shared_state.set_solution(solved)
                shared_state.set_solve_state(True)

    except EOFError:
        logger.error("Main no longer running for integrator")


# ======== Wrapper and helper functions ===============================


def update_plate_solve_and_imu(imu_dead_reckoning: ImuDeadReckoning, solved: dict):
    """
    Wrapper for ImuDeadReckoning.update_plate_solve_and_imu() to
    interface angles in degrees to radians.

    This updates the pointing model with the plate-solved coordinates and the
    IMU measurements which are assumed to have been taken at the same time.
    """
    if (solved["RA"] is None) or (solved["Dec"] is None):
        return  # No update
    else:
        # Successfully plate solved & camera pointing exists
        if solved["imu_quat"] is None:
            q_x2imu = quaternion.quaternion(np.nan)
        else:
            q_x2imu = solved["imu_quat"]  # IMU measurement at the time of plate solving

        # Update:
        solved_cam = RaDecRoll()
        solved_cam.set_from_deg(
            solved["camera_center"]["RA"],
            solved["camera_center"]["Dec"],
            solved["camera_center"]["Roll"],
        )
        imu_dead_reckoning.update_plate_solve_and_imu(solved_cam, q_x2imu)

        # Set alignment. TODO: Do this once at alignment. Move out of here.
        set_alignment(imu_dead_reckoning, solved)


def set_alignment(imu_dead_reckoning: ImuDeadReckoning, solved: dict):
    """
    Set alignment.
    TODO: Do this once at alignment
    """
    # RA, Dec of camera center::
    solved_cam = RaDecRoll()
    solved_cam.set_from_deg(
        solved["camera_center"]["RA"],
        solved["camera_center"]["Dec"],
        solved["camera_center"]["Roll"],
    )

    # RA, Dec of target (where scope is pointing):
    solved["Roll"] = 0  # Target roll isn't calculated by Tetra3. Set to zero here
    solved_scope = RaDecRoll()
    solved_scope.set_from_deg(solved["RA"], solved["Dec"], solved["Roll"])

    # Set alignment in imu_dead_reckoning
    imu_dead_reckoning.set_alignment(solved_cam, solved_scope)


def update_imu(
    imu_dead_reckoning: ImuDeadReckoning,
    solved: dict,
    last_image_solve: dict,
    imu: dict,
):
    """
    Updates the solved dictionary using IMU dead-reckoning from the last
    solved pointing.
    """
    if not (last_image_solve and imu_dead_reckoning.tracking):
        return  # Need all of these to do IMU dead-reckoning

    assert isinstance(
        imu["quat"], quaternion.quaternion
    ), "Expecting quaternion.quaternion type"  # TODO: Can be removed later
    q_x2imu = imu["quat"]  # Current IMU measurement (quaternion)

    # When moving, switch to tracking using the IMU
    angle_moved = qt.get_quat_angular_diff(last_image_solve["imu_quat"], q_x2imu)
    if angle_moved > IMU_MOVED_ANG_THRESHOLD:
        # Estimate camera pointing using IMU dead-reckoning
        logger.debug(
            "Track using IMU: Angle moved since last_image_solve = "
            "{:}(> threshold = {:}) | IMU quat = ({:}, {:}, {:}, {:})".format(
                np.rad2deg(angle_moved),
                np.rad2deg(IMU_MOVED_ANG_THRESHOLD),
                q_x2imu.w,
                q_x2imu.x,
                q_x2imu.y,
                q_x2imu.z,
            )
        )

        # Dead-reckoning using IMU
        imu_dead_reckoning.update_imu(q_x2imu)  # Latest IMU measurement

        # Store current camera pointing estimate:
        cam_eq = imu_dead_reckoning.get_cam_radec()
        (
            solved["camera_center"]["RA"],
            solved["camera_center"]["Dec"],
            solved["camera_center"]["Roll"],
        ) = cam_eq.get_deg(use_none=True)

        # Store the current scope pointing estimate
        scope_eq = imu_dead_reckoning.get_scope_radec()
        solved["RA"], solved["Dec"], solved["Roll"] = scope_eq.get_deg(use_none=True)

        solved["solve_time"] = time.time()
        solved["solve_source"] = "IMU"

        # Logging for states updated in solved:
        logger.debug(
            "IMU update: scope: RA: {:}, Dec: {:}, Roll: {:}".format(
                solved["RA"], solved["Dec"], solved["Roll"]
            )
        )
        logger.debug(
            "IMU update: camera_center: RA: {:}, Dec: {:}, Roll: {:}".format(
                solved["camera_center"]["RA"],
                solved["camera_center"]["Dec"],
                solved["camera_center"]["Roll"],
            )
        )


def get_roll_by_mount_type(
    ra_deg: float, dec_deg: float, location, dt: datetime.datetime, mount_type: str
) -> float:
    """
    Returns the roll (in degrees) depending on the mount type so that the chart
    is displayed appropriately for the mount type. The RA and Dec of the target
    should be provided (in degrees).

    * Alt/Az mount: Display the chart in the horizontal coordinate so that up
      in the chart points to the Zenith.
    * EQ mount: Display the chart in the equatorial coordinate system with the
      NCP up so roll = 0.

    Assumes that location has already been set in calc_utils.sf_utils.

    PARAMETERS:
    ra_deg: Right Ascension of the target in degrees
    dec_deg: Declination of the target in degrees
    location: astropy EarthLocation object or None
    dt: datetime.datetime object or None
    mount_type: "Alt/Az" or "EQ"
    """
    if mount_type == "Alt/Az":
        # Altaz mounts: Display chart in horizontal coordinates
        if location and dt:
            # We have location and time/date (and assume that location has been set)
            # Roll at the target RA/Dec in the horizontal frame
            roll_deg = calc_utils.sf_utils.radec_to_roll(ra_deg, dec_deg, dt)
        else:
            # No position or time/date available, so set roll to 0.0
            roll_deg = 0.0
    elif mount_type == "EQ":
        # EQ-mounts: Display chart with NCP up so roll = 0.0
        roll_deg = 0.0
    else:
        logger.error(f"Unknown mount type: {mount_type}. Cannot set roll.")
        roll_deg = 0.0

    # If location is available, adjust roll for hemisphere:
    # Altaz: North up in northern hemisphere, South up in southern hemisphere
    # EQ mounts: NCP up in northern hemisphere, SCP up in southern hemisphere
    if location:
        if location.lat < 0.0:
            roll_deg += 180.0  # Southern hemisphere

    return roll_deg<|MERGE_RESOLUTION|>--- conflicted
+++ resolved
@@ -67,11 +67,12 @@
                 pass
 
             if type(next_image_solve) is dict:
-<<<<<<< HEAD
+                #--------- TODO: Merge removed this? --------
                 # We have a new image solve: Use plate-solving for RA/Dec
-                solved = next_image_solve
-                update_plate_solve_and_imu(imu_dead_reckoning, solved)
-=======
+                #solved = next_image_solve
+                #update_plate_solve_and_imu(imu_dead_reckoning, solved)
+                #--------------------------------------------
+
                 # For camera solves, always start from last successful camera solve
                 # NOT from shared_state (which may contain IMU drift)
                 # This prevents IMU noise accumulation during failed solves
@@ -120,31 +121,35 @@
                         solved["camera_center"]["Alt"] = alt
                         solved["camera_center"]["Az"] = az
 
-                        # Experimental: For monitoring roll offset
-                        # Estimate the roll offset due misalignment of the
-                        # camera sensor with the Pole-to-Source great circle.
-                        solved["Roll_offset"] = estimate_roll_offset(solved, dt)
-                        # Find the roll at the target RA/Dec. Note that this doesn't include the
-                        # roll offset so it's not the roll that the PiFinder camear sees but the
-                        # roll relative to the celestial pole
-                        roll_target_calculated = calc_utils.sf_utils.radec_to_roll(
-                            solved["RA"], solved["Dec"], dt
-                        )
-                        # Compensate for the roll offset. This gives the roll at the target
-                        # as seen by the camera.
-                        solved["Roll"] = roll_target_calculated + solved["Roll_offset"]
-
-                        # calculate roll for camera center
-                        roll_target_calculated = calc_utils.sf_utils.radec_to_roll(
-                            solved["camera_center"]["RA"],
-                            solved["camera_center"]["Dec"],
-                            dt,
-                        )
-                        # Compensate for the roll offset. This gives the roll at the target
-                        # as seen by the camera.
-                        solved["camera_center"]["Roll"] = (
-                            roll_target_calculated + solved["Roll_offset"]
-                        )
+                    # Experimental: For monitoring roll offset
+                    # Estimate the roll offset due misalignment of the
+                    # camera sensor with the Pole-to-Source great circle.
+                    solved["Roll_offset"] = estimate_roll_offset(solved, dt)
+                    # Find the roll at the target RA/Dec. Note that this doesn't include the
+                    # roll offset so it's not the roll that the PiFinder camear sees but the
+                    # roll relative to the celestial pole
+                    roll_target_calculated = calc_utils.sf_utils.radec_to_roll(
+                        solved["RA"], solved["Dec"], dt
+                    )
+                    # Compensate for the roll offset. This gives the roll at the target
+                    # as seen by the camera.
+                    solved["Roll"] = roll_target_calculated + solved["Roll_offset"]
+
+                    # calculate roll for camera center
+                    roll_target_calculated = calc_utils.sf_utils.radec_to_roll(
+                        solved["camera_center"]["RA"],
+                        solved["camera_center"]["Dec"],
+                        dt,
+                    )
+                    # Compensate for the roll offset. This gives the roll at the target
+                    # as seen by the camera.
+                    solved["camera_center"]["Roll"] = (
+                        roll_target_calculated + solved["Roll_offset"]
+                    )
+
+                    # Update IMU-dead-reckoning system with the new plate-solve
+                    update_plate_solve_and_imu(imu_dead_reckoning, solved)
+
                 # For failed solves, preserve ALL position data from previous solve
                 # Don't recalculate from GPS (causes drift from GPS noise)
 
@@ -162,7 +167,6 @@
                     # Failed solve - clear constellation
                     solved["solve_source"] = "CAM_FAILED"
                     solved["constellation"] = ""
->>>>>>> 2770f2be
 
                 # Push all camera solves (success and failure) immediately
                 # This ensures auto-exposure sees Matches=0 for failed solves
@@ -177,25 +181,26 @@
                     update_imu(imu_dead_reckoning, solved, last_image_solve, imu)
 
             # Push IMU updates only if newer than last push
-            # (Camera solves already pushed above at line 185)
+            # (Camera solves already pushed above at line ~185)  # TODO: Line numbers may have changed in merge
             if (
                 solved["RA"]
                 and solved["solve_time"] > last_solve_time
                 and solved.get("solve_source") == "IMU"
             ):
                 last_solve_time = time.time()
-<<<<<<< HEAD
 
                 # Try to set date and time
                 location = shared_state.location()
                 dt = shared_state.datetime()
                 # Set location for roll and altaz calculations.
-                # TODO: Is itnecessary to set location?
+                # TODO: Is it necessary to set location?
                 # TODO: Altaz doesn't seem to be required for catalogs when in
-                # EQ mode? Could be disabled in future when in EQ mode?
-                calc_utils.sf_utils.set_location(
-                    location.lat, location.lon, location.altitude
-                )
+                #  EQ mode? Could be disabled in future when in EQ mode? 
+                # TODO: Is it necessary to set location?
+                if location:
+                    calc_utils.sf_utils.set_location(
+                        location.lat, location.lon, location.altitude
+                    )
 
                 # Set the roll so that the chart is displayed appropriately for the mount type
                 solved["Roll"] = get_roll_by_mount_type(
@@ -203,14 +208,11 @@
                 )
 
                 # Update remaining solved keys
-=======
                 # Calculate constellation for IMU dead-reckoning position
->>>>>>> 2770f2be
                 solved["constellation"] = calc_utils.sf_utils.radec_to_constellation(
                     solved["RA"], solved["Dec"]
                 )
 
-<<<<<<< HEAD
                 # Set Alt/Az because it's needed for the catalogs for the
                 # Alt/Az mount type. TODO: Can this be moved to the catalog?
                 dt = shared_state.datetime()
@@ -219,10 +221,7 @@
                         solved["RA"], solved["Dec"], dt
                     )
 
-                # add solution
-=======
                 # Push IMU update
->>>>>>> 2770f2be
                 shared_state.set_solution(solved)
                 shared_state.set_solve_state(True)
 
