#!/usr/bin/python
# -*- coding:utf-8 -*-
"""
This module is the camera
* Captures images
* Places preview images in queue
* Places solver images in queue
* Takes full res images on demand

"""

from PIL import Image
from PiFinder import config
from PiFinder import utils
from PiFinder.camera_interface import CameraInterface
from typing import Tuple
import time
import logging
from itertools import cycle

from PiFinder.multiproclogging import MultiprocLogging

logger = logging.getLogger("Camera.Debug")


class CameraDebug(CameraInterface):
    """The debug camera class.  Implements the CameraInterface interface.

    Cycles through three images stored in "test_images" every 5 secs.

    """

    def __init__(self, exposure_time) -> None:
        logger.debug("init camera debug")
        self.camType = "Debug imx296"  # Format matches PI cameras for compatibility
        self.path = utils.pifinder_dir / "test_images"
        self.exposure_time = exposure_time
        self.gain = 10
        self.image_bool = True
        self.setup_debug_images()
        self.initialize()

    def setup_debug_images(self) -> None:
        images = [
            Image.open(self.path / "pifinder_debug_01.png"),  # Solves, brighter sky
            Image.open(self.path / "pifinder_debug_02.png"),  # Solves, darker sky
            Image.open(self.path / "empty.png"),  # Doesn't solve (no stars)
        ]
        self.images = list(zip(range(1, len(images) + 1), images))
        self.image_cycle = cycle(self.images)
        self.last_image_time: float = time.time()
        self.current_image_num, self.last_image = self.images[0]

    def initialize(self) -> None:
        self._camera_started = True

    def start_camera(self) -> None:
        self._camera_started = True

    def stop_camera(self) -> None:
        self._camera_started = False

    def capture(self) -> Image.Image:
        sleep_time = self.exposure_time / 1000000
        time.sleep(sleep_time)
<<<<<<< HEAD
        # Change images every 10 seconds
        elapsed = time.time() - self.last_image_time
        if elapsed > 10:
            self.current_image_num, self.last_image = next(self.image_cycle)
            self.last_image_time = time.time()
            logger.debug(
                f"Debug camera switched to test image #{self.current_image_num}"
            )
=======
        if time.time() - self.last_image_time > 5:
            self.last_image = next(self.image_cycle)
            self.last_image_time = time.time()
            logger.debug("Debug camera cycled to next image")
>>>>>>> 2770f2be
        return self.last_image

    def capture_bias(self) -> Image.Image:
        """Return black frame (bias capture not active)."""
        return Image.new("L", (512, 512), 0)

    def capture_file(self, filename) -> None:
        logger.warn("capture_file not implemented in Camera Debug")
        pass

    def capture_raw_file(self, filename) -> None:
        logger.warn("capture_raw_file not implemented in Camera Debug")
        pass

    def set_camera_config(
        self, exposure_time: float, gain: float
    ) -> Tuple[float, float]:
        logger.info(
            f"Setting debug camera config - Exposure: {exposure_time}µs, Gain: {gain}x"
        )
        self.exposure_time = exposure_time
        self.gain = gain
        return exposure_time, gain

    def get_cam_type(self) -> str:
        return self.camType


def get_images(shared_state, camera_image, command_queue, console_queue, log_queue):
    """
    Instantiates the camera hardware
    then calls the universal image loop
    """
    MultiprocLogging.configurer(log_queue)
    cfg = config.Config()
    exposure_time = cfg.get_option("camera_exp")

    # Handle auto-exposure mode: use default value, auto-exposure will adjust
    if exposure_time == "auto":
        exposure_time = 400000  # Start with default 400ms

    camera_hardware = CameraDebug(exposure_time)
    camera_hardware.get_image_loop(
        shared_state, camera_image, command_queue, console_queue, cfg
    )<|MERGE_RESOLUTION|>--- conflicted
+++ resolved
@@ -63,24 +63,16 @@
     def capture(self) -> Image.Image:
         sleep_time = self.exposure_time / 1000000
         time.sleep(sleep_time)
-<<<<<<< HEAD
         # Change images every 10 seconds
         elapsed = time.time() - self.last_image_time
         if elapsed > 10:
             self.current_image_num, self.last_image = next(self.image_cycle)
-            self.last_image_time = time.time()
             logger.debug(
                 f"Debug camera switched to test image #{self.current_image_num}"
             )
-=======
-        if time.time() - self.last_image_time > 5:
-            self.last_image = next(self.image_cycle)
-            self.last_image_time = time.time()
-            logger.debug("Debug camera cycled to next image")
->>>>>>> 2770f2be
         return self.last_image
 
-    def capture_bias(self) -> Image.Image:
+    def capture_bias(self):
         """Return black frame (bias capture not active)."""
         return Image.new("L", (512, 512), 0)
 
