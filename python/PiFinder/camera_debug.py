#!/usr/bin/python
# -*- coding:utf-8 -*-
"""
This module is the camera
* Captures images
* Places preview images in queue
* Places solver images in queue
* Takes full res images on demand

"""
from PIL import Image
from PiFinder import config
from PiFinder import utils
from PiFinder.camera_interface import CameraInterface
from typing import Tuple
import time
import logging


class CameraDebug(CameraInterface):
    """The debug camera class.  Implements the CameraInterface interface.

    Loads an image from disk and returns it for each exposure

    """

    def __init__(self, exposure_time) -> None:
        print("init camera debug")
        self.camType = "Debug camera"
        self.path = utils.pifinder_dir / "test_images"
        self.exposure_time = exposure_time
        self.gain = 10
<<<<<<< HEAD
        self.initialize()
=======
        self.image = Image.open(self.path / "pifinder_debug.png")
>>>>>>> cecaedf3

    def initialize(self) -> None:
        pass

    def capture(self) -> Image.Image:
        sleep_time = self.exposure_time / 1000000
        time.sleep(sleep_time)
        logging.debug("CameraDebug exposed for %s seconds", sleep_time)
        return self.image

    def capture_file(self, filename) -> None:
        print("capture_file not implemented")
        pass

    def set_camera_config(
        self, exposure_time: float, gain: float
    ) -> Tuple[float, float]:
        return exposure_time, gain

    def get_cam_type(self) -> str:
        return self.camType


def get_images(shared_state, camera_image, command_queue, console_queue):
    """
    Instantiates the camera hardware
    then calls the universal image loop
    """
    cfg = config.Config()
    exposure_time = cfg.get_option("camera_exp")
    camera_hardware = CameraDebug(exposure_time)
    camera_hardware.get_image_loop(
        shared_state, camera_image, command_queue, console_queue, cfg
    )<|MERGE_RESOLUTION|>--- conflicted
+++ resolved
@@ -30,11 +30,8 @@
         self.path = utils.pifinder_dir / "test_images"
         self.exposure_time = exposure_time
         self.gain = 10
-<<<<<<< HEAD
+        self.image = Image.open(self.path / "pifinder_debug.png")
         self.initialize()
-=======
-        self.image = Image.open(self.path / "pifinder_debug.png")
->>>>>>> cecaedf3
 
     def initialize(self) -> None:
         pass
